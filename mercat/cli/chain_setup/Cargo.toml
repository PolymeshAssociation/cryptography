--- conflicted
+++ resolved
@@ -24,13 +24,9 @@
 
 # Crypto
 rand = { version = "0.8", features = ["getrandom", "alloc"], default-features = false }
-<<<<<<< HEAD
 curve25519-dalek = { package = "curve25519-dalek-ng", version = "4", default-features = false, features = ["alloc"] }
 
 [features]
 default = []
 
-nightly = ["curve25519-dalek/nightly"]
-=======
-curve25519-dalek = { package = "curve25519-dalek-ng", version = "4", default-features = false, features = ["alloc"] }
->>>>>>> cb908042
+nightly = ["curve25519-dalek/nightly"]