//! The `asset_proofs` library contains API for generating
//! asset proofs and verifying them as part of the
//! MERCAT project.
//!
//! The `encryption_proofs` library contains API for generating
//! and verifying proofs of various properties of an encrypted
//! value proofs as part of the MERCAT
//! (Mediated, Encrypted, Reversible, SeCure Asset Transfers)
//! Project.
//!
//! For a full description of these proofs see section 5 of the
//! whitepaper. [todo: Add a link to the whitepaper.]
//!
//! # Interactive Proofs
//! MERCAT's Sigma protocols are a 3 round interactive protocols
//! where the prover convinces the verifier that a statement is
//! true.
//!
//! There are three roles in this protocol: Prover, Dealer, and
//! Verifier. The role of the dealer is to generate the
//! challenge value. In the interactive protocol, Verifier and
//! Dealer are played by the same party. In the non-interactive
//! protocol, both the Prover and the Verifier act as dealer
//! using Fiat-Shamir huristic.
//!
//! The following shows the interaction between these roles.
//! ```text
//! Prover                         Dealer
//! - selects some random values
//!                       -->  (initial message)
//!                            - records the initial message
//!                            - deterministically calculates
//!                              a random challenge
//!           (challenge) <--
//! - generates a final response from the
//!   selected random values and
//!   the challenge
//!                       -->  (final response)
//! ```
//! Now given the `initial message` and the `final response` any
//! verifier can verify the prover's statement. Verifier uses the
//! transcript to generate the challenge:
//! ```text
//! Verifier                       Dealer
//! - receives the (initial message, final response)
//!                       -->  (initial message)
//!                            - records the initial message
//!                            - deterministically calculates
//!                              a random challenge
//!           (challenge) <--
//! - verifies the final response
//! ```
//! # Non-Interactive Proofs
//! The role of the Dealer can be eliminated if the challenge
//! could be generated deterministically but unpredictably from
//! the `initial message`. This technique is known as the
//! Fiat-Shamir huristic. We use Merlin transcripts as the
//! Dealer throughout this implementation.
//!
//! # Batched Proofs
//! Interactive proofs can be batched to create a single challenge
//! that would be used by all of them. In this scenario the Dealer
//! will collect all the initial messages from all the provers
//! and deterministically calculate a scalar challenge and send it
//! to all the provers. Verifier will also need to repeat this
//! process with the dealer to recalculate the challenge and verify
//! all the proofs.
//! ```text
//!                                Dealer
//! Prover_0
//! - selects some random values
//!                       --> (initial message 0)
//! Prover_1
//! - selects some random values
//!                       --> (initial message 1)
//! ...
//! Prover_N
//! - selects some random values
//!                       --> (initial message N)
//!                            - records all the initial messages
//!                            - deterministically calculates
//!                              a random challenge
//!           (challenge) <--
//! Prover_0
//! - generates a final response from the challenge
//!                       -->  (final response 0)
//! Prover_1
//! - generates a final response from the challenge
//!                       -->  (final response 1)
//! ...
//! Prover_N
//! - generates a final response from the challenge
//!                       -->  (final response N)
//! ```
//! On the verifier side:
//! ```text
//!                                Dealer
//! Verifier_0
//! - receives the
//!   (initial message 0, final response 0)
//! Verifier_1
//! - receives the
//!   (initial message 1, final response 1)
//! ...
//! Verifier_N
//! - receives the
//!   (initial message N, final response N)
//!                       -->  (initial message 0,
//!                             initial message 1,
//!                             ...,
//!                             initial message N)
//!                            - records the initial messages
//!                            - deterministically calculates
//!                              a random challenge
//!           (challenge) <--
//! Verifier_0
//! - verifies the final response 0
//! Verifier_1
//! - verifies the final response 1
//! ...
//! Verifier_N
//! - verifies the final response N
//! ```
//!
//! Here's a sample code:
//!
//! ```
//! use cryptography::asset_proofs::{
//!     encryption_proofs::{
//!         AssetProofProverAwaitingChallenge, AssetProofProver, AssetProofVerifier
//!     },
//!     correctness_proof::{
//!         CorrectnessInitialMessage, CorrectnessProverAwaitingChallenge, CorrectnessVerifier,
//!     },
//!     wellformedness_proof::{
//!         WellformednessProverAwaitingChallenge, WellformednessVerifier,
//!     },
//!     CommitmentWitness, ElgamalSecretKey,
//!     transcript::{TranscriptProtocol, UpdateTranscript},
//!     errors::AssetProofError,
//! };
//! use rand::{rngs::StdRng, SeedableRng};
//! use std::convert::TryFrom;
//! use zeroize::{Zeroizing};
//! use bulletproofs::PedersenGens;
//! use curve25519_dalek::constants::RISTRETTO_BASEPOINT_POINT;
//! use curve25519_dalek::{ristretto::RistrettoPoint, scalar::Scalar};
//! use merlin::{Transcript, TranscriptRng};
//!
//! let gens = PedersenGens::default();
//! let mut rng = StdRng::from_seed([7u8; 32]);
//! let secret_value = 6u32;
//! let rand_blind = Scalar::random(&mut rng);
//! let w = CommitmentWitness::try_from((secret_value, rand_blind)).unwrap();
//! let mut transcript = Transcript::new(b"batch_proof_label");
//!
//! let elg_secret = ElgamalSecretKey::new(Scalar::random(&mut rng));
//! let pub_key = elg_secret.get_public_key();
//! let cipher = pub_key.encrypt(&w);
//!
//! let prover_0 = CorrectnessProverAwaitingChallenge::new(pub_key, w.clone(), &gens);
//! let verifier_0 = CorrectnessVerifier::new(secret_value, pub_key, cipher, &gens);
//!
//! let prover_1 = WellformednessProverAwaitingChallenge { pub_key: pub_key, w: Zeroizing::new(w) , pc_gens :&gens};
//! let verifier_1 = WellformednessVerifier { pub_key, cipher , pc_gens:&gens};
//!
//! let mut transcript_rng0 = prover_0.create_transcript_rng(&mut rng, &transcript);
//! let mut transcript_rng1 =
//!     prover_1.create_transcript_rng(&mut rng, &transcript);
//!
//! // Provers generate the initial messages
//! let (prover_0, initial_message0) =
//!     prover_0.generate_initial_message( &mut transcript_rng0);
//! initial_message0.update_transcript(&mut transcript).unwrap();
//!
//! let (prover_1, initial_message1) =
//!     prover_1.generate_initial_message( &mut transcript_rng1);
//! initial_message1.update_transcript(&mut transcript).unwrap();
//!
//! // Dealer calculates the challenge from the 2 initial messages
//! let challenge = transcript
//!     .scalar_challenge(b"batch_proof_challenge_label")
//!     .unwrap();
//!
//! // Provers generate the final responses
//! let final_response0 = prover_0.apply_challenge(&challenge);
//! let final_response1 = prover_1.apply_challenge(&challenge);
//!
//! // Verifiers verify the proofs
//! let result =
//!     verifier_0.verify(&challenge, &initial_message0, &final_response0);
//! assert!(result.is_ok());
//!
//! let result =
//!     verifier_1.verify(&challenge, &initial_message1, &final_response1);
//! assert!(result.is_ok());
//!
//! ```

#[macro_use]
pub(crate) mod macros;

pub mod errors;

/// Helper macro to assert that `predicate` is an `Error::from( $err)`.
#[allow(unused_macros)]
macro_rules! assert_err {
    ($predicate:expr, $err:expr) => {
        assert_eq!(
            $predicate
                .expect_err("Error expected")
                .downcast::<$crate::asset_proofs::errors::AssetProofError>()
                .expect("It is not an AssetProofError"),
            $err
        );
    };
}

mod elgamal_encryption;
pub use elgamal_encryption::{CipherText, CommitmentWitness, ElgamalPublicKey, ElgamalSecretKey};

pub mod ciphertext_refreshment_proof;
pub mod correctness_proof;
pub mod encrypting_same_value_proof;
pub mod encryption_proofs;
pub mod one_out_of_many_proof;
<<<<<<< HEAD
//pub mod range_proof;
pub mod membership_proof;
=======
pub mod range_proof;
>>>>>>> 2e77103e
pub mod transcript;
pub mod wellformedness_proof;<|MERGE_RESOLUTION|>--- conflicted
+++ resolved
@@ -224,11 +224,6 @@
 pub mod encrypting_same_value_proof;
 pub mod encryption_proofs;
 pub mod one_out_of_many_proof;
-<<<<<<< HEAD
-//pub mod range_proof;
-pub mod membership_proof;
-=======
 pub mod range_proof;
->>>>>>> 2e77103e
 pub mod transcript;
 pub mod wellformedness_proof;