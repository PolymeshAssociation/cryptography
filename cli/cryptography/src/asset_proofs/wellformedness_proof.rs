--- conflicted
+++ resolved
@@ -75,11 +75,8 @@
 
     /// The secret commitment witness.
     pub w: Zeroizing<CommitmentWitness>,
-<<<<<<< HEAD
-=======
 
     /// The Pedersen generators.
->>>>>>> ccfc66b5
     pub pc_gens: &'a PedersenGens,
 }
 
@@ -165,6 +162,7 @@
     use crate::asset_proofs::*;
     use bincode::{deserialize, serialize};
     use rand::{rngs::StdRng, SeedableRng};
+    use sp_std::prelude::*;
     use wasm_bindgen_test::*;
 
     const SEED_1: [u8; 32] = [42u8; 32];
