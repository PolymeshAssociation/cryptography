--- conflicted
+++ resolved
@@ -108,11 +108,7 @@
         memo: AccountMemo::new(scrt.enc_keys.pblc, scrt.sign_keys.public),
     };
 
-<<<<<<< HEAD
     let message = content.to_bytes();
-    let sig = scrt.sign_keys.sign(SIG_CTXT.bytes(&message));
-=======
-    let message = content.to_bytes()?;
     let initial_sig = scrt.sign_keys.sign(SIG_CTXT.bytes(&message));
 
     Ok(Account {
@@ -139,7 +135,6 @@
         initial_sig: account.initial_sig,
     }
 }
->>>>>>> a3b8ba37
 
 pub fn deposit(account: PubAccount, enc_amount: EncryptedAmount) -> PubAccount {
     let enc_balance = EncryptedAmount::from(account.content.enc_balance.cipher + enc_amount.cipher);
@@ -304,11 +299,11 @@
         assert_eq!(balance, 0);
 
         let ten: Balance = 10;
-        let ten = EncryptedAmount::from(account.scrt.enc_keys.pblc.key.encrypt(
+        let ten = EncryptedAmount::from(account.scrt.enc_keys.pblc.encrypt(
             &CommitmentWitness::new(ten.into(), Scalar::random(&mut rng)),
         ));
         let five: Balance = 5;
-        let five = EncryptedAmount::from(account.scrt.enc_keys.pblc.key.encrypt(
+        let five = EncryptedAmount::from(account.scrt.enc_keys.pblc.encrypt(
             &CommitmentWitness::new(five.into(), Scalar::random(&mut rng)),
         ));
         let account = Account {
