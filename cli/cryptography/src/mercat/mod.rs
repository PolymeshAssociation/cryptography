--- conflicted
+++ resolved
@@ -55,20 +55,7 @@
 pub type EncryptionPubKey = ElgamalPublicKey;
 
 /// Holds ElGamal encryption secret key.
-<<<<<<< HEAD
 pub type EncryptionSecKey = ElgamalSecretKey;
-=======
-#[derive(Clone, Serialize, Deserialize)]
-pub struct EncryptionSecKey {
-    pub key: ElgamalSecretKey,
-}
-
-impl From<ElgamalSecretKey> for EncryptionSecKey {
-    fn from(key: ElgamalSecretKey) -> Self {
-        Self { key }
-    }
-}
->>>>>>> fa8dd702
 
 /// Holds ElGamal encryption keys.
 #[derive(Clone, Serialize, Deserialize)]
