use crate::{
    account_create::process_create_account,
    account_issue::process_issue_asset,
    account_transfer::{process_create_tx, process_finalize_tx},
    chain_setup::process_asset_id_creation,
    create_rng_from_seed,
    errors::Error,
    gen_seed, gen_seed_from,
    justify::{justify_asset_issuance, justify_asset_transaction, process_create_mediator},
    load_object,
    validate::{validate_account, validate_asset_issuance, validate_transaction},
    COMMON_OBJECTS_DIR, OFF_CHAIN_DIR, ON_CHAIN_DIR, SECRET_ACCOUNT_FILE,
    VALIDATED_PUBLIC_ACCOUNT_FILE,
};
use cryptography::mercat::{Account, PubAccount, SecAccount};
use linked_hash_map::LinkedHashMap;
use log::{info, warn};
use rand::Rng;
use rand::{rngs::StdRng, SeedableRng};
use rand::{CryptoRng, RngCore};
use regex::Regex;
use std::path::PathBuf;
use std::{
    collections::HashSet,
    convert::{From, TryFrom},
    fs, io,
    time::Instant,
};
use yaml_rust::{Yaml, YamlLoader};

// --------------------------------------------------------------------------------------------------
// -                                       data types                                                -
// ---------------------------------------------------------------------------------------------------

/// The signature of the function for a generic step in a transaction. This function performs
/// the action (e.g., initializing a transaction, finalizing a transaction, or creating an account),
/// and returns the corresponding CLI command that can be run to reproduce this step manually.
type StepFunc = Box<dyn Fn() -> Result<String, Error>>;

/// Represents the three types of mercat transactions.
#[derive(Debug)]
pub enum Transaction {
    /// Transfer a balance from Alice to Bob, with some mediator and validator.
    Transfer(Transfer),
    /// Create an account for Alice for a ticker, with balance of zero.
    Create(Create),
    /// Issue tokens for an account (effectively funding an account).
    Issue(Issue),
}

/// A generic party, can be sender, receiver, or mediator.
#[derive(Debug, Clone, PartialEq, Eq, Hash)]
pub struct Party {
    pub name: String,
    pub cheater: bool,
}

impl TryFrom<&str> for Party {
    type Error = Error;
    fn try_from(segment: &str) -> Result<Self, Error> {
        // Example: alice or alice(cheat)
        let re = Regex::new(r"([a-zA-Z0-9]+)(\(cheat\))?").map_err(|_| Error::RegexError {
            reason: String::from("Failed to compile the Transfer regex"),
        })?;
        let caps = re.captures(segment).ok_or(Error::RegexError {
            reason: format!("Pattern did not match {}", segment),
        })?;
        let name = caps[1].to_string().to_lowercase();
        let cheater = caps.get(2).is_some();
        Ok(Self { name, cheater })
    }
}

/// Data type of the transaction of transferring balance.
#[derive(Debug)]
pub struct Transfer {
    pub tx_id: u32,
    pub sender: Party,
    pub receiver: Party,
    pub receiver_approves: bool,
    pub mediator: Party,
    pub mediator_approves: bool,
    pub amount: u32,
    pub ticker: String,
}

impl TryFrom<(u32, String)> for Transfer {
    type Error = Error;
    fn try_from(pair: (u32, String)) -> Result<Self, Error> {
        let (tx_id, segment) = pair;
        // Example: Bob(cheat) 40 ACME Carol approve Marry reject
        let re = Regex::new(
            r"^([a-zA-Z0-9()]+) ([0-9]+) ([a-zA-Z0-9]+) ([a-zA-Z0-9()]+) (approve|reject) ([a-zA-Z0-9()]+) (approve|reject)$",
        )
        .map_err(|_| Error::RegexError {
            reason: String::from("Failed to compile the Transfer regex"),
        })?;
        let caps = re.captures(&segment).ok_or(Error::RegexError {
            reason: format!("Pattern did not match {}", segment),
        })?;
        let ticker = caps[3].to_string().to_uppercase();
        Ok(Self {
            tx_id,
            sender: Party::try_from(&caps[1])?,
            receiver: Party::try_from(&caps[4])?,
            receiver_approves: caps[5].to_string() == "approve",
            mediator: Party::try_from(&caps[6])?,
            mediator_approves: caps[7].to_string() == "approve",
            amount: caps[2]
                .to_string()
                .parse::<u32>()
                .map_err(|_| Error::RegexError {
                    reason: String::from("failed to convert amount to u32."),
                })?,
            ticker,
        })
    }
}

/// Data type of the transaction of creating empty account.
#[derive(Debug)]
pub struct Create {
    pub tx_id: u32,
    pub owner: Party,
    pub ticker: Option<String>,
}

/// Data type of the transaction of funding an account by issuer.
#[derive(Debug)]
pub struct Issue {
    pub tx_id: u32,
    pub issuer: Party,
    pub mediator: Party,
    pub mediator_approves: bool,
    pub ticker: String,
    pub amount: u32,
}

impl TryFrom<(u32, String)> for Issue {
    type Error = Error;
    fn try_from(pair: (u32, String)) -> Result<Self, Error> {
        let (tx_id, segment) = pair;
        // Example: Bob(cheat) 40 ACME Carol approve Marry reject
        let re = Regex::new(
            r"^([a-zA-Z0-9()]+) ([0-9]+) ([a-zA-Z0-9]+) ([a-zA-Z0-9()]+) (approve|reject)$",
        )
        .map_err(|_| Error::RegexError {
            reason: String::from("Failed to compile the Issue regex"),
        })?;
        let caps = re.captures(&segment).ok_or(Error::RegexError {
            reason: format!("Pattern did not match {}", segment),
        })?;
        let ticker = caps[3].to_string().to_uppercase();
        Ok(Self {
            tx_id,
            issuer: Party::try_from(&caps[1])?,
            mediator: Party::try_from(&caps[4])?,
            mediator_approves: caps[5].to_string() == "approve",
            ticker,
            amount: caps[2]
                .to_string()
                .parse::<u32>()
                .map_err(|_| Error::RegexError {
                    reason: String::from("failed to convert amount to u32."),
                })?,
        })
    }
}
/// Human readable form of a mercat account.
#[derive(PartialEq, Eq, Hash, Debug)]
pub struct InputAccount {
    owner: Party,
    ticker: Option<String>,
    balance: u32,
}

/// Represents the various combinations of the transactions.
#[derive(Debug)]
pub enum TransactionMode {
    /// The transactions are run `repeat` number of times, and in each iteration, the
    /// steps of one transaction are done before the steps of the next transaction.
    Sequence {
        repeat: u32,
        steps: Vec<TransactionMode>,
    },
    /// The transactions are run `repeat` number of times, and in each iteration, the
    /// steps of the transactions are interleaved randomly.
    Concurrent {
        repeat: u32,
        steps: Vec<TransactionMode>,
    },
    Transaction(Transaction),
    Empty,
}

/// Represents a testcase that is read from the config file.
pub struct TestCase {
    /// Human readable description of the testcase. Will be printed to the log.
    title: String,

    /// The list of valid ticker names. These names will be converted to asset ids for meract.
    ticker_names: Vec<String>,

    /// The transactions of this testcase.
    transactions: TransactionMode,

    /// The expected value of the accounts at the end of the scenario.
    accounts_outcome: HashSet<InputAccount>,

    /// Maximum allowable time in Milliseconds
    timing_limit: u128,

    /// The directory that will act as the chain datastore.
    chain_db_dir: PathBuf,

    /// Defines whether the test is expected to fail.
    should_fail: bool,
}

// --------------------------------------------------------------------------------------------------
// -                                  data type methods                                             -
// --------------------------------------------------------------------------------------------------

impl Transaction {
    fn operations_order<T: RngCore + CryptoRng>(
        &self,
        rng: &mut T,
        chain_db_dir: PathBuf,
    ) -> Vec<StepFunc> {
        match self {
            Transaction::Issue(fund) => fund.operations_order(rng, chain_db_dir.clone()),
            Transaction::Transfer(transfer) => transfer.operations_order(rng, chain_db_dir.clone()),
            Transaction::Create(create) => create.operations_order(rng, chain_db_dir),
        }
    }
}

// TODO: CRYP-120: add cheating support to CLIs

impl Transfer {
    pub fn send<T: RngCore + CryptoRng>(&self, rng: &mut T, chain_db_dir: PathBuf) -> StepFunc {
        let seed = gen_seed_from(rng);
        let value = format!(
            "tx-{}: $ mercat-account create-transaction --account-id-from-ticker {} --amount {} --sender {} --receiver {} \
            --mediator {} --tx-id {} --seed {} --db-dir {} {}",
            self.tx_id,
            self.ticker,
            self.amount,
            self.sender.name,
            self.receiver.name,
            self.mediator.name,
            self.tx_id,
            seed,
            path_to_string(&chain_db_dir),
            cheater_flag(self.sender.cheater)
        );
        let ticker = self.ticker.clone();
        let sender = self.sender.name.clone();
        let receiver = self.receiver.name.clone();
        let mediator = self.mediator.name.clone();
        let amount = self.amount;
        let tx_id = self.tx_id;
        let cheat = self.sender.cheater;
        return Box::new(move || {
            info!("Running: {}", value.clone());
            process_create_tx(
                seed.clone(),
                chain_db_dir.clone(),
                sender.clone(),
                receiver.clone(),
                mediator.clone(),
                ticker.clone(),
                amount,
                tx_id,
                cheat,
            )?;
            Ok(value.clone())
        });
    }

    pub fn receive<T: RngCore + CryptoRng>(&self, rng: &mut T, chain_db_dir: PathBuf) -> StepFunc {
        let seed = gen_seed_from(rng);
        let value = format!(
            "tx-{}: $ mercat-account finalize-transaction --account-id-from-ticker {} --amount {} --sender {} --receiver {} --tx-id {} \
            --seed {} --db-dir {} {}",
            self.tx_id,
            self.ticker,
            self.amount,
            self.sender.name,
            self.receiver.name,
            self.tx_id,
            seed,
            path_to_string(&chain_db_dir),
            cheater_flag(self.receiver.cheater)
        );
        let ticker = self.ticker.clone();
        let sender = self.sender.name.clone();
        let receiver = self.receiver.name.clone();
        let amount = self.amount;
        let tx_id = self.tx_id;
        let cheat = self.receiver.cheater;
        return Box::new(move || {
            info!("Running: {}", value.clone());
            process_finalize_tx(
                seed.clone(),
                chain_db_dir.clone(),
                sender.clone(),
                receiver.clone(),
                ticker.clone(),
                amount,
                tx_id,
                cheat,
            )?;
            Ok(value.clone())
        });
    }

    pub fn mediate(&self, chain_db_dir: PathBuf) -> StepFunc {
        let value = format!(
            "tx-{}: $ mercat-mediator justify-transaction --sender {} --receiver {} --mediator {} --ticker {} --tx-id {} --db-dir {} {}",
            self.tx_id,
            self.sender.name,
            self.receiver.name,
            self.mediator.name,
            self.ticker,
            self.tx_id,
            path_to_string(&chain_db_dir),
            cheater_flag(self.mediator.cheater)
        );
        let ticker = self.ticker.clone();
        let sender = self.sender.name.clone();
        let receiver = self.receiver.name.clone();
        let mediator = self.mediator.name.clone();
        let tx_id = self.tx_id;
        let reject = !self.mediator_approves;
        let cheat = self.mediator.cheater;
        return Box::new(move || {
            info!("Running: {}", value.clone());
            justify_asset_transaction(
                chain_db_dir.clone(),
                sender.clone(),
                receiver.clone(),
                mediator.clone(),
                ticker.clone(),
                tx_id,
                reject,
                cheat,
            )?;
            Ok(value.clone())
        });
    }

    pub fn validate(&self, chain_db_dir: PathBuf) -> StepFunc {
        let value = format!(
            "tx-{}: $ mercat-validator validate-transaction --sender {} --receiver {} --mediator {} \
            --account-id-from-ticker {} --tx-id {} --db-dir {}",
            self.tx_id,
            self.sender.name,
            self.receiver.name,
            self.mediator.name,
            self.ticker,
            self.tx_id,
            path_to_string(&chain_db_dir),
        );
        let sender = self.sender.name.clone();
        let receiver = self.receiver.name.clone();
        let mediator = self.mediator.name.clone();
        let tx_id = self.tx_id;
        let ticker = self.ticker.clone();
        return Box::new(move || {
            info!("Running: {}", value.clone());
            validate_transaction(
                chain_db_dir.clone(),
                sender.clone(),
                receiver.clone(),
                mediator.clone(),
                tx_id,
                ticker.clone(),
            )?;
            Ok(value.clone())
        });
    }

    pub fn operations_order<T: RngCore + CryptoRng>(
        &self,
        rng: &mut T,
        chain_db_dir: PathBuf,
    ) -> Vec<StepFunc> {
        vec![
            self.send(rng, chain_db_dir.clone()),
            self.receive(rng, chain_db_dir.clone()),
            self.mediate(chain_db_dir.clone()),
            self.validate(chain_db_dir),
        ]
    }
}

impl Create {
    pub fn create_account<T: RngCore + CryptoRng>(
        &self,
        rng: &mut T,
        chain_db_dir: PathBuf,
    ) -> StepFunc {
        let seed = gen_seed_from(rng);
        if let Some(ticker) = self.ticker.clone() {
            // create a normal account
            let value = format!(
                "tx-{}: $ mercat-account create --ticker {} --user {} --seed {} --db-dir {} --tx-id {} {}",
                self.tx_id,
                ticker,
                self.owner.name,
                seed,
                path_to_string(&chain_db_dir),
                self.tx_id,
                cheater_flag(self.owner.cheater)
            );
            let ticker = ticker.clone();
            let owner = self.owner.name.clone();
            let cheat = self.owner.cheater;
            let tx_id = self.tx_id;
            return Box::new(move || {
                info!("Running: {}", value.clone());
                process_create_account(
                    Some(seed.clone()),
                    chain_db_dir.clone(),
                    ticker.clone(),
                    owner.clone(),
                    cheat,
                    tx_id,
                )?;
                Ok(value.clone())
            });
        } else {
            // create a mediator account
            let value = format!(
                "tx-{}: $ mercat-mediator create --user {} --seed {} --db-dir {} {}",
                self.tx_id,
                self.owner.name,
                seed,
                path_to_string(&chain_db_dir),
                cheater_flag(self.owner.cheater)
            );
            let owner = self.owner.name.clone();
            return Box::new(move || {
                info!("Running: {}", value.clone());
                process_create_mediator(seed.clone(), chain_db_dir.clone(), owner.clone())?;
                Ok(value.clone())
            });
        }
    }

    pub fn validate(&self, chain_db_dir: PathBuf) -> StepFunc {
        if let Some(ticker) = self.ticker.clone() {
            // validate a normal account
            let value = format!(
                "tx-{}: $ mercat-validator validate-account --user {} --ticker {} --db-dir {}",
                self.tx_id,
                self.owner.name,
                ticker,
                path_to_string(&chain_db_dir),
            );
            let owner = self.owner.name.clone();
            let ticker = ticker.clone();
            return Box::new(move || {
                info!("Running: {}", value.clone());
                validate_account(chain_db_dir.clone(), owner.clone(), ticker.clone())?;
                Ok(value.clone())
            });
        } else {
            // validate mediator account
            let value = format!("tx-{}: $ # mercat does not validate mediator accounts, since they are just two key pairs.",  self.tx_id);
            info!("Running: {}", value.clone());
            return Box::new(move || Ok(value.clone()));
        }
    }

    pub fn operations_order<T: RngCore + CryptoRng>(
        &self,
        rng: &mut T,
        chain_db_dir: PathBuf,
    ) -> Vec<StepFunc> {
        vec![
            self.create_account(rng, chain_db_dir.clone()),
            self.validate(chain_db_dir),
        ]
    }
}

impl Issue {
    pub fn issue<T: RngCore + CryptoRng>(&self, rng: &mut T, chain_db_dir: PathBuf) -> StepFunc {
        let seed = gen_seed_from(rng);
        let value = format!(
            "tx-{}: $ mercat-account issue --account-id-from-ticker {} --amount {} --issuer {} --mediator {} --tx-id {} --seed {} --db-dir {} {}",
            self.tx_id,
            self.ticker,
            self.amount,
            self.issuer.name,
            self.mediator.name,
            self.tx_id,
            seed,
            path_to_string(&chain_db_dir),
            cheater_flag(self.issuer.cheater)
        );
        let ticker = self.ticker.clone();
        let issuer = self.issuer.name.clone();
        let mediator = self.mediator.name.clone();
        let amount = self.amount;
        let tx_id = self.tx_id;
        let cheat = self.issuer.cheater;
        return Box::new(move || {
            info!("Running: {}", value.clone());
            process_issue_asset(
                seed.clone(),
                chain_db_dir.clone(),
                issuer.clone(),
                mediator.clone(),
                ticker.clone(),
                amount,
                tx_id,
                cheat,
            )?;
            Ok(value.clone())
        });
    }

    pub fn mediate(&self, chain_db_dir: PathBuf) -> StepFunc {
        let value = format!(
            "tx-{}: $ mercat-mediator justify-issuance --account-id-from-ticker {} --issuer {} --mediator {} --tx-id {} --db-dir {} {}",
            self.tx_id,
            self.ticker,
            self.issuer.name,
            self.mediator.name,
            self.tx_id,
            path_to_string(&chain_db_dir),
            cheater_flag(self.mediator.cheater)
        );
        let issuer = self.issuer.name.clone();
        let mediator = self.mediator.name.clone();
        let ticker = self.ticker.clone();
        let tx_id = self.tx_id;
        let reject = !self.mediator_approves;
        let cheat = self.mediator.cheater;
        return Box::new(move || {
            info!("Running: {}", value.clone());
            justify_asset_issuance(
                chain_db_dir.clone(),
                issuer.clone(),
                mediator.clone(),
                ticker.clone(),
                tx_id,
                reject,
                cheat,
            )?;
            Ok(value.clone())
        });
    }

    pub fn validate(&self, chain_db_dir: PathBuf) -> StepFunc {
        // validate a normal account
        let value = format!(
            "tx-{}: $ mercat-validator validate-issuance --issuer {} --mediator {} --account-id-from-ticker {} --tx-id {} --db-dir {}",
            self.tx_id,
            self.issuer.name,
            self.mediator.name,
            self.ticker,
            self.tx_id,
            path_to_string(&chain_db_dir),
        );
        let issuer = self.issuer.name.clone();
        let mediator = self.mediator.name.clone();
        let ticker = self.ticker.clone();
        let tx_id = self.tx_id;
        return Box::new(move || {
            info!("Running: {}", value.clone());
            validate_asset_issuance(
                chain_db_dir.clone(),
                issuer.clone(),
                mediator.clone(),
                tx_id,
                ticker.clone(),
            )?;
            Ok(value.clone())
        });
    }

    pub fn operations_order<T: RngCore + CryptoRng>(
        &self,
        rng: &mut T,
        chain_db_dir: PathBuf,
    ) -> Vec<StepFunc> {
        vec![
            self.issue(rng, chain_db_dir.clone()),
            self.mediate(chain_db_dir.clone()),
            self.validate(chain_db_dir),
        ]
    }
}

impl TransactionMode {
    fn sequence<T: RngCore + CryptoRng>(
        &self,
        rng: &mut T,
        chain_db_dir: PathBuf,
    ) -> Vec<StepFunc> {
        match self {
            TransactionMode::Transaction(transaction) => {
                transaction.operations_order(rng, chain_db_dir)
            }
            TransactionMode::Sequence { repeat, steps } => {
                let mut seq: Vec<StepFunc> = vec![];
                for _ in 0..*repeat {
                    for transaction in steps {
                        seq.extend(transaction.sequence(rng, chain_db_dir.clone()));
                    }
                }
                seq
            }
            TransactionMode::Concurrent { repeat, steps } => {
                let mut seqs: Vec<Vec<StepFunc>> = vec![];
                for _ in 0..*repeat {
                    for transaction in steps {
                        seqs.push(transaction.sequence(rng, chain_db_dir.clone()));
                    }
                }

                let mut seed = [0u8; 32];
                rng.fill(&mut seed);
                info!(
                    "Using seed {:?} for interleaving the transactions.",
                    base64::encode(seed)
                );

                let mut rng = StdRng::from_seed(seed);
                let mut seq: Vec<StepFunc> = vec![];

                while seqs.len() != 0 {
                    let next = rng.gen_range(0, seqs.len());
                    if seqs[next].len() == 0 {
                        seqs.remove(next);
                        continue;
                    }
                    seq.push(seqs[next].remove(0));
                }
                seq
            }
            TransactionMode::Empty => vec![],
        }
    }
}

impl TestCase {
    fn run(&self) -> Result<HashSet<InputAccount>, Error> {
        let seed = gen_seed();
        info!("Using seed {}, for testcase: {}.", seed, self.title);
        let mut rng = create_rng_from_seed(Some(seed))?;

        self.chain_setup()?;
        let start = Instant::now();
        for transaction in self
            .transactions
            .sequence(&mut rng, self.chain_db_dir.clone())
        {
            let _command = transaction()?;
            info!("Success!");
        }
        let duration = start.elapsed();

        if duration.as_millis() > self.timing_limit {
            return Err(Error::TimeLimitExceeded {
                want: self.timing_limit,
                got: duration.as_millis(),
            });
        }
        self.resulting_accounts()
    }

    fn chain_setup(&self) -> Result<(), Error> {
        process_asset_id_creation(self.chain_db_dir.clone(), self.ticker_names.clone())
    }

    /// Reads the contents of all the accounts from the on-chain directory and decrypts
    /// the balance with the secret account from the off-chain directory.
    fn resulting_accounts(&self) -> Result<HashSet<InputAccount>, Error> {
        let mut accounts: HashSet<InputAccount> = HashSet::new();
        let mut path = self.chain_db_dir.clone();
        path.push(ON_CHAIN_DIR);

        for dir in all_dirs_in_dir(path)? {
            if let Some(user) = dir.file_name().and_then(|user| user.to_str()) {
                if user != COMMON_OBJECTS_DIR {
                    for ticker in self.ticker_names.clone() {
                        let pub_file_name = format!("{}_{}", ticker, VALIDATED_PUBLIC_ACCOUNT_FILE);
                        let sec_file_name = format!("{}_{}", ticker, SECRET_ACCOUNT_FILE);

                        let mut path = dir.clone();
                        path.push(pub_file_name.clone());
                        if !path.exists() {
                            continue;
                        }
                        let pub_account: PubAccount = load_object(
                            self.chain_db_dir.clone(),
                            ON_CHAIN_DIR,
                            user,
                            &pub_file_name,
                        )?;
                        let sec_account: SecAccount = load_object(
                            self.chain_db_dir.clone(),
                            OFF_CHAIN_DIR,
                            user,
                            &sec_file_name,
                        )?;
                        let account = Account {
                            pblc: pub_account,
                            scrt: sec_account,
                        };
                        let balance = account
                            .decrypt_balance()
                            .map_err(|error| Error::LibraryError { error })?;
                        accounts.insert(InputAccount {
                            owner: Party::try_from(user)?,
                            ticker: Some(ticker),
                            balance,
                        });
                    }
                }
            }
        }
        Ok(accounts)
    }
}

// ------------------------------------------------------------------------------------------
// -                                  Utility functions                                     -
// ------------------------------------------------------------------------------------------
fn cheater_flag(is_cheater: bool) -> String {
    if is_cheater {
        String::from("--cheat")
    } else {
        String::from("")
    }
}

fn all_files_in_dir(dir: PathBuf) -> io::Result<Vec<PathBuf>> {
    let mut files = vec![];
    for entry in fs::read_dir(dir)? {
        let entry = entry?;
        let path = entry.path();
        if !path.is_dir() {
            files.push(path);
        }
    }
    Ok(files)
}

fn all_dirs_in_dir(dir: PathBuf) -> Result<Vec<PathBuf>, Error> {
    let mut files = vec![];
    for entry in fs::read_dir(dir.clone()).map_err(|error| Error::FileReadError {
        error,
        path: dir.clone(),
    })? {
        let entry = entry.map_err(|error| Error::FileReadError {
            error,
            path: dir.clone(),
        })?;
        let path = entry.path();
        if path.is_dir() {
            files.push(path);
        }
    }
    Ok(files)
}
fn make_empty_accounts(accounts: &Vec<InputAccount>) -> Result<(u32, TransactionMode), Error> {
    let mut transaction_counter = 0;
    let mut seq: Vec<TransactionMode> = vec![];
    for account in accounts {
        seq.push(TransactionMode::Transaction(Transaction::Create(Create {
            tx_id: transaction_counter,
            owner: account.owner.clone(),
            ticker: account.ticker.clone(),
        })));
        transaction_counter += 1;
    }
    Ok((
        transaction_counter,
        TransactionMode::Sequence {
            repeat: 1,
            steps: seq,
        },
    ))
}

fn to_string(value: &Yaml, path: PathBuf, attribute: &str) -> Result<String, Error> {
    Ok(value
        .as_str()
        .ok_or(Error::ErrorParsingTestHarnessConfig {
            path: path,
            reason: format!("Failed to read {}", attribute),
        })?
        .to_string())
}

fn to_hash<'a>(
    value: &'a Yaml,
    path: PathBuf,
    attribute: &str,
) -> Result<&'a LinkedHashMap<Yaml, Yaml>, Error> {
    if let Yaml::Hash(hash) = value {
        Ok(hash)
    } else {
        Err(Error::ErrorParsingTestHarnessConfig {
            path,
            reason: format!("Failed to parse {} as hash", attribute),
        })
    }
}

fn to_array<'a>(value: &'a Yaml, path: PathBuf, attribute: &str) -> Result<&'a Vec<Yaml>, Error> {
    if let Yaml::Array(array) = value {
        Ok(array)
    } else {
        Err(Error::ErrorParsingTestHarnessConfig {
            path,
            reason: format!("Failed to parse {} as array", attribute),
        })
    }
}

fn parse_transactions(
    value: &Yaml,
    path: PathBuf,
    attribute: &str,
    transaction_id: u32,
) -> Result<(u32, Vec<TransactionMode>), Error> {
    let mut transaction_list: Vec<TransactionMode> = vec![];
    let mut transaction_id = transaction_id;
    if value == &Yaml::BadValue {
        transaction_list.push(TransactionMode::Empty);
        return Ok((transaction_id, transaction_list));
    }
    let transactions = to_array(value, path.clone(), attribute)?;
    for transaction in transactions.into_iter() {
        // In the yaml file, either the transaction starts with a keyword of sequence or concurrent,
        // or it is simply a string. If it is a string, then it either represents an asset issuance or a transfer.
        match &transaction {
            // Check if the sequence or concurrent keys are found
            Yaml::Hash(transaction) => {
                for (key, value) in transaction {
                    let key = to_string(key, path.clone(), "sequence-or-concurrent")?;
                    let (new_transaction_id, steps) = parse_transactions(
                        value,
                        path.clone(),
                        "sequence-or-concurrent",
                        transaction_id,
                    )?;
                    transaction_id = new_transaction_id;
                    if key == "sequence" {
                        // TODO: CRYP-122: Add repeat to the config. Create new story for it.
                        transaction_list.push(TransactionMode::Sequence { repeat: 1, steps });
                    } else if key == "concurrent" {
                        transaction_list.push(TransactionMode::Concurrent { repeat: 1, steps });
                    } else {
                        return Err(Error::ErrorParsingTestHarnessConfig {
                            path: path.clone(),
                            reason: format!("key: {} is invalid", key),
                        });
                    }
                }
            }
            // check if a string is found
            Yaml::String(transaction) => {
                if let Some(issue) = Issue::try_from((transaction_id, transaction.to_string()))
                    .map_err(|_| Error::ErrorParsingTestHarnessConfig {
                        path: path.clone(),
                        reason: String::from("issuance"),
                    })
                    .ok()
                {
                    transaction_id += 1;
                    transaction_list.push(TransactionMode::Transaction(Transaction::Issue(issue)));
                } else if let Some(transfer) =
                    Transfer::try_from((transaction_id, transaction.to_string()))
                        .map_err(|_| Error::ErrorParsingTestHarnessConfig {
                            path: path.clone(),
                            reason: String::from("transfer"),
                        })
                        .ok()
                {
                    transaction_id += 1;
                    transaction_list.push(TransactionMode::Transaction(Transaction::Transfer(
                        transfer,
                    )));
                } else {
                    return Err(Error::ErrorParsingTestHarnessConfig {
                        path: path.clone(),
                        reason: format!(
                            "Transaction {} does not match neither issuance or transfer format",
                            transaction
                        ),
                    });
                }
            }
            _ => {
                return Err(Error::ErrorParsingTestHarnessConfig {
                    path: path.clone(),
                        reason: format!("Expected 'sequence', 'concurrent', or a transaction description. Got {:#?}", transaction),
                });
            }
        }
    }

    Ok((transaction_id, transaction_list))
}

fn parse_config(path: PathBuf, chain_db_dir: PathBuf) -> Result<TestCase, Error> {
    let config = fs::read_to_string(path.clone()).map_err(|error| Error::FileReadError {
        error,
        path: path.clone(),
    })?;
    let config =
        YamlLoader::load_from_str(&config).map_err(|_| Error::ErrorParsingTestHarnessConfig {
            path: path.clone(),
            reason: String::from("YmlLoader scan error"),
        })?;
    let config = &config[0];

    let title: String = to_string(&config["title"], path.clone(), "title")?;
    let mut ticker_names: Vec<String> = vec![];
    if let Yaml::Array(tickers_yaml) = &config["tickers"] {
        for ticker in tickers_yaml {
            ticker_names.push(to_string(&ticker, path.clone(), "ticker")?)
        }
    }

    let mut all_accounts: Vec<InputAccount> = vec![];
    let accounts = to_array(&config["accounts"], path.clone(), "accounts")?;
    for user in accounts {
        let user = to_hash(&user, path.clone(), "accounts.user")?;
        for (user, tickers) in user {
            let user: &str = &to_string(&user, path.clone(), "accounts.user")?;
            let user = Party::try_from(user)?;
            let tickers = to_array(&tickers, path.clone(), "accounts.tickers")?;
            for ticker in tickers {
                let ticker = to_string(
                    &ticker,
                    path.clone(),
                    &format!("accounts.{}.ticker", user.name),
                )?;
                let ticker = ticker.to_uppercase();
                all_accounts.push(InputAccount {
                    balance: 0,
                    owner: user.clone(),
                    ticker: Some(ticker),
                });
            }
        }
    }

    if &config["mediators"] != &Yaml::BadValue {
        let accounts = to_array(&config["mediators"], path.clone(), "mediators")?;
        for user in accounts {
            let user = to_string(&user, path.clone(), "mediator.user")?;
            let user: &str = &user.to_lowercase();
            all_accounts.push(InputAccount {
                balance: 0,
                owner: Party::try_from(user.clone())?,
                ticker: None,
            });
        }
    }

    let mut accounts_outcome: HashSet<InputAccount> = HashSet::new();
    let outcomes = to_array(&config["outcome"], path.clone(), "outcome")?;
    let mut timing_limit: u128 = 0;
    let mut should_fail = false;
    for outcome in outcomes {
        let outcome_type = to_hash(&outcome, path.clone(), "outcome.key")?;
        for (key, value) in outcome_type {
            let key = to_string(key, path.clone(), "outcome.key")?;
            if key == "time-limit" {
                if let Some(expected_time_limit) = value.as_i64() {
                    timing_limit = expected_time_limit as u128;
                }
            } else if key == "should-fail" {
                should_fail = true
            } else {
                let accounts_for_user =
                    to_array(&value, path.clone(), &format!("outcome.{}.ticker", key))?;
                let owner: &str = &key.clone();
                for accounts in accounts_for_user {
                    let accounts =
                        to_hash(&accounts, path.clone(), &format!("outcome.{}.ticker", key))?;
                    for (ticker, amount) in accounts {
                        let ticker = to_string(
                            &ticker,
                            path.clone(),
                            &format!("outcome.{}.ticker", owner.clone()),
                        )?;
                        let balance =
                            amount
                                .as_i64()
                                .ok_or(Error::ErrorParsingTestHarnessConfig {
                                    path: path.clone(),
                                    reason: format!(
                                        "failed to convert expect amount for outcome.{}.{}",
                                        owner.clone(),
                                        ticker.clone()
                                    ),
                                })?;
                        let balance = u32::try_from(balance).map_err(|_| Error::BalanceTooBig)?;
                        accounts_outcome.insert(InputAccount {
                            owner: Party::try_from(owner.clone())?,
                            ticker: Some(ticker.clone()),
                            balance,
                        });
                    }
                }
            }
        }
    }

    let (next_transaction_id, create_account_transactions) = make_empty_accounts(&all_accounts)?;

    // Declared mutable since later I want to consume a single element of it.
    let (_, mut transactions_list) = parse_transactions(
        &config["transactions"],
        path.clone(),
        "transactions",
        next_transaction_id,
    )?;

    let mut transactions = TransactionMode::Empty;
    if transactions_list.len() > 1 {
        return Err(Error::TopLevelTransaction);
    }
    if transactions_list.len() == 1 {
        transactions = TransactionMode::Sequence {
            repeat: 1,
            steps: vec![create_account_transactions, transactions_list.remove(0)],
        };
    }
    Ok(TestCase {
        title,
        ticker_names,
        transactions,
        accounts_outcome,
        timing_limit,
        chain_db_dir,
        should_fail,
    })
}

#[allow(unused)]
fn accounts_are_equal(want: &HashSet<InputAccount>, got: &HashSet<InputAccount>) -> bool {
    let intersection: HashSet<_> = want.intersection(&got).collect();
    intersection.len() == want.len() && want.len() == got.len()
}

// This is called from the test and benchmark. Allowing it be unused to silence compiler warnings.
#[allow(unused)]
fn run_from(mode: &str) {
    let mut path = PathBuf::from(env!("CARGO_MANIFEST_DIR"));
    path.push("scenarios/unittest");
    path.push(mode);

    let mut chain_db_dir = PathBuf::from(env!("CARGO_MANIFEST_DIR"));
    chain_db_dir.push("chain_dir/unittest");
    chain_db_dir.push(mode);

    // Do not fail if the top level directory does not exist
    if let Ok(configs) = all_files_in_dir(path) {
        for config in configs {
            let file_name = config.file_name().unwrap();
            let file_name = file_name.to_str().unwrap();
            if file_name.starts_with("_") {
                // skip the test case
                warn!("Skipping test case: {}", file_name);
                continue;
            }

            let mut separate_chain_db_dir = chain_db_dir.clone();
            separate_chain_db_dir.push(file_name);
            let testcase = &parse_config(config, separate_chain_db_dir).unwrap();
            info!("----------------------------------------------------------------------------------");
            info!("- Running test case: {}.", testcase.title);
            info!("----------------------------------------------------------------------------------");
            let want = &testcase.accounts_outcome;
            let got = testcase.run();
            if testcase.should_fail {
                if let Err(error) = got {
                    match error {
                        Error::LibraryError { error: lib_error } => {
                            info!("Testcase passed! Since the library correctly reject the transaction with error: {:#?}", lib_error);
                        }
                        _ => {
                            assert!(false, format!("Test failed for the wrong reason. Expected mercat library error, but got: {:#?}.", error));
                        }
                    }
                } else {
                    assert!(false, "Test succeed, but it was expected to fail.");
                }
            } else {
                // TODO: CRYP-124: enable this one the transaction processing is done.
<<<<<<< HEAD
                if let Err(error) = got {
                    assert!(
                        false,
                        format!(
                            "Test was expected to succeed, but failed with {:#?}.",
                            error
                        )
                    );
                } else {
                    let got = got.unwrap();
                    assert!(
                        accounts_are_equal(want, &got),
                        format!(
                            "Test failed due to account value mismatch.\nWant: {:#?}, got: {:#?}",
                            want, got
                        )
                    );
                }
=======
                //let got = got.unwrap();
                //assert!(
                //    accounts_are_equal(want, got),
                //    format!("want: {:#?}, got: {:#?}", want, got)
                //);
>>>>>>> a71ed6df
            }
        }
    }
}

// ------------------------------------------------------------------------------------------------
// -                                            Tests                                             -
// ------------------------------------------------------------------------------------------------

#[cfg(test)]
mod tests {
    use super::*;
    use env_logger;
    use wasm_bindgen_test::*;

    #[test]
    fn test_on_slow_pc() {
        env_logger::init();
        run_from("pc");
    }

    #[test]
    fn test_on_fast_node() {
        run_from("node");
    }

    #[wasm_bindgen_test]
    fn test_on_wasm() {
        run_from("wasm");
    }
}

fn path_to_string(path: &PathBuf) -> String {
    if let Some(path) = path.to_str() {
        String::from(path)
    } else {
        String::from(env!("CARGO_MANIFEST_DIR"))
    }
}<|MERGE_RESOLUTION|>--- conflicted
+++ resolved
@@ -1099,8 +1099,7 @@
                     assert!(false, "Test succeed, but it was expected to fail.");
                 }
             } else {
-                // TODO: CRYP-124: enable this one the transaction processing is done.
-<<<<<<< HEAD
+                // TODO: CRYP-124: enable `_simple.yml` and make sure the following works once the transaction processing is done.
                 if let Err(error) = got {
                     assert!(
                         false,
@@ -1119,13 +1118,6 @@
                         )
                     );
                 }
-=======
-                //let got = got.unwrap();
-                //assert!(
-                //    accounts_are_equal(want, got),
-                //    format!("want: {:#?}, got: {:#?}", want, got)
-                //);
->>>>>>> a71ed6df
             }
         }
     }
