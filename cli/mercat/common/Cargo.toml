--- conflicted
+++ resolved
@@ -18,16 +18,12 @@
 failure = { version = "0.1.7" }
 base64 = { version = "0.12.1" }
 codec = { package = "parity-scale-codec", version = "1.2.0", default-features = false, features = ["derive"] }
-<<<<<<< HEAD
 env_logger = { version = "0.7.1" }
-#confy = { version = "0.4.0", default-features = false } #, features = ["yaml_conf"] }
 yaml-rust = { version = "0.4" }
 linked-hash-map= { version = "0.5.3" }
 regex = { version = "1.3.9" }
 
 
-=======
->>>>>>> 67c6fb5a
 
 # Crypto
 rand = { version = "0.7.3", features = ["getrandom", "alloc"] }
