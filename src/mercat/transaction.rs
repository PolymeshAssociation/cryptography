--- conflicted
+++ resolved
@@ -18,18 +18,12 @@
     },
     errors::{ErrorKind, Fallible},
     mercat::{
-<<<<<<< HEAD
-        Account, EncryptedAmount, EncryptionKeys, EncryptionPubKey, FinalizedTransferTx,
-        FinalizedTransferTxContent, InitializedTransferTx, InitializedTransferTxContent,
-        JustifiedTransferTx, OrderingState, PubAccount, SigningKeys, SigningPubKey,
-        TransferTransactionMediator, TransferTransactionReceiver, TransferTransactionSender,
-        TransferTransactionVerifier, TransferTxMemo, TxState, TxSubstate,
-=======
-        Account, AuditorPayload, EncryptedAmount, EncryptionKeys, EncryptionPubKey, FinalizedTx,
-        FinalizedTxContent, InitializedTx, InititializedTxContent, JustifiedTx, PubAccount,
-        SigningKeys, SigningPubKey, TransactionAuditor, TransactionMediator, TransactionReceiver,
-        TransactionSender, TransactionVerifier, TxMemo, TxState, TxSubstate,
->>>>>>> f0290b88
+        Account, AuditorPayload, EncryptedAmount, EncryptionKeys, EncryptionPubKey,
+        FinalizedTransferTx, FinalizedTransferTxContent, InitializedTransferTx,
+        InitializedTransferTxContent, JustifiedTransferTx, OrderingState, PubAccount, SigningKeys,
+        SigningPubKey, TransferTransactionAuditor, TransferTransactionMediator,
+        TransferTransactionReceiver, TransferTransactionSender, TransferTransactionVerifier,
+        TransferTxMemo, TxState, TxSubstate,
     },
     AssetId, Balance, BALANCE_RANGE,
 };
@@ -64,11 +58,8 @@
         sndr_account: &Account,
         rcvr_pub_account: &PubAccount,
         mdtr_pub_key: &EncryptionPubKey,
-<<<<<<< HEAD
         pending_enc_balance: EncryptedAmount,
-=======
         auditors_enc_pub_keys: &[(u32, EncryptionPubKey)],
->>>>>>> f0290b88
         amount: Balance,
         sndr_pending_tx_counter: i32,
         rng: &mut T,
@@ -161,15 +152,9 @@
             rng,
         )?;
 
-<<<<<<< HEAD
         // Prove the new refreshed encrypted asset id is the same as the one
-        // encrypted by the receiver's pub key
-        let asset_id_witness =
-=======
-        // Prove the new refreshed encrytped asset id is the same as the one
         // encrypted by the receiver's pub key.
         let asset_id_witness_for_rcvr =
->>>>>>> f0290b88
             CommitmentWitness::new(asset_id.clone().into(), asset_id_refresh_enc_blinding);
         let enc_asset_id_using_rcvr = rcvr_pub_key.encrypt(&asset_id_witness_for_rcvr);
         let asset_id_equal_cipher_with_sndr_rcvr_keys_proof =
@@ -212,17 +197,12 @@
             rng,
         )?);
 
-<<<<<<< HEAD
-        // Gather the content and sign it
-        let content = InitializedTransferTxContent {
-=======
         // Add the necessary payload for auditors.
         let auditors_payload =
             add_transaction_auditor(auditors_enc_pub_keys, &sndr_enc_keys.pblc, &witness, rng)?;
 
         // Gather the content and sign it.
-        let content = InititializedTxContent {
->>>>>>> f0290b88
+        let content = InitializedTransferTxContent {
             amount_equal_cipher_proof,
             non_neg_amount_proof,
             enough_fund_proof,
@@ -373,13 +353,8 @@
 
         let proof = single_property_prover(prover, rng)?;
 
-<<<<<<< HEAD
-        // gather the content and sign it
+        // Gather the content and sign it
         let content = FinalizedTransferTxContent {
-=======
-        // Gather the content and sign it
-        let content = FinalizedTxContent {
->>>>>>> f0290b88
             init_data: transaction_init_data,
             asset_id_from_sndr_equal_to_rcvr_proof: proof,
             rcvr_ordering_state: OrderingState {
@@ -404,30 +379,21 @@
 #[cfg_attr(feature = "std", derive(Debug))]
 pub struct CtxMediator {}
 
-<<<<<<< HEAD
 impl TransferTransactionMediator for CtxMediator {
-    fn justify_transaction(
-=======
-impl TransactionMediator for CtxMediator {
     fn justify_transaction<R: RngCore + CryptoRng>(
->>>>>>> f0290b88
         &self,
         finalized_transaction: FinalizedTransferTx,
         mdtr_enc_keys: &EncryptionKeys,
         mdtr_sign_keys: &SigningKeys,
         sndr_account: &PubAccount,
         rcvr_account: &PubAccount,
+        pending_balance: EncryptedAmount,
         auditors_enc_pub_keys: &[(u32, EncryptionPubKey)],
         asset_id_hint: AssetId,
-<<<<<<< HEAD
+        rng: &mut R,
     ) -> Fallible<JustifiedTransferTx> {
-        // TODO: may need to change the signature CRYP-111
-=======
-        rng: &mut R,
-    ) -> Fallible<JustifiedTx> {
         // Verify receiver's part of the transaction.
         let _ = verify_finalized_transaction(&finalized_transaction, rcvr_account)?;
->>>>>>> f0290b88
 
         // Verify sender's part of the transaction.
         // This includes checking the auditors' payload.
@@ -436,6 +402,7 @@
             &init_tx_data,
             sndr_account,
             rcvr_account,
+            pending_balance,
             auditors_enc_pub_keys,
             rng,
         )?;
@@ -450,7 +417,7 @@
         single_property_verifier(
             &CorrectnessVerifier {
                 value: amount.into(),
-                pub_key: sndr_account.content.memo.owner_enc_pub_key,
+                pub_key: sndr_account.memo.owner_enc_pub_key,
                 cipher: tx_data.memo.enc_amount_using_sndr,
                 pc_gens: &gens,
             },
@@ -467,7 +434,7 @@
         single_property_verifier(
             &CorrectnessVerifier {
                 value: asset_id.into(),
-                pub_key: rcvr_account.content.memo.owner_enc_pub_key,
+                pub_key: rcvr_account.memo.owner_enc_pub_key,
                 cipher: tx_data.memo.enc_asset_id_using_rcvr,
                 pc_gens: &gens,
             },
@@ -500,11 +467,8 @@
         sndr_account: PubAccount,
         rcvr_account: PubAccount,
         mdtr_sign_pub_key: &SigningPubKey,
-<<<<<<< HEAD
         pending_balance: EncryptedAmount,
-=======
         auditors_enc_pub_keys: &[(u32, EncryptionPubKey)],
->>>>>>> f0290b88
         rng: &mut R,
     ) -> Fallible<(PubAccount, PubAccount)> {
         ensure!(
@@ -535,24 +499,12 @@
             &initialized_transaction.init_data,
             &sndr_account,
             &rcvr_account,
-<<<<<<< HEAD
             pending_balance,
-            rng,
-        )?;
-        verify_finalized_transaction(
-            &finalized_transaction,
-            &sndr_account,
-            &rcvr_account,
-            pending_balance,
-            rng,
-        )?;
-=======
             auditors_enc_pub_keys,
             rng,
         )?;
 
         verify_finalized_transaction(&finalized_transaction, &rcvr_account)?;
->>>>>>> f0290b88
         verify_justified_transaction(&justified_transaction, mdtr_sign_pub_key)?;
 
         // All verifications were successful, update the sender and receiver balances.
@@ -581,11 +533,8 @@
     transaction: &InitializedTransferTx,
     sndr_account: &PubAccount,
     rcvr_account: &PubAccount,
-<<<<<<< HEAD
     pending_balance: EncryptedAmount,
-=======
     auditors_enc_pub_keys: &[(u32, EncryptionPubKey)],
->>>>>>> f0290b88
     rng: &mut R,
 ) -> Fallible<TxState> {
     let message = transaction.content.encode();
@@ -594,37 +543,21 @@
         .owner_sign_pub_key
         .verify(SIG_CTXT.bytes(&message), &transaction.sig)?;
 
-<<<<<<< HEAD
     verify_initial_transaction_proofs(
         transaction,
         sndr_account,
         rcvr_account,
         pending_balance,
-=======
-    verify_initital_transaction_proofs(
-        transaction,
-        sndr_account,
-        rcvr_account,
         auditors_enc_pub_keys,
->>>>>>> f0290b88
         rng,
     )?;
 
     Ok(TxState::Initialization(TxSubstate::Validated))
 }
 
-<<<<<<< HEAD
-fn verify_finalized_transaction<R: RngCore + CryptoRng>(
+fn verify_finalized_transaction(
     transaction_final_data: &FinalizedTransferTx,
-    sndr_account: &PubAccount,
     rcvr_account: &PubAccount,
-    pending_balance: EncryptedAmount,
-    rng: &mut R,
-=======
-fn verify_finalized_transaction(
-    transaction_final_data: &FinalizedTx,
-    rcvr_account: &PubAccount,
->>>>>>> f0290b88
 ) -> Fallible<TxState> {
     let message = transaction_final_data.content.encode();
     let _ = rcvr_account
@@ -635,19 +568,7 @@
     let memo = &transaction_final_data.content.init_data.content.memo;
     let final_content = &transaction_final_data.content;
 
-<<<<<<< HEAD
-    verify_initial_transaction_proofs(
-        init_data,
-        &sndr_account,
-        &rcvr_account,
-        pending_balance,
-        rng,
-    )?;
-
     // In the initial transaction, the sender has encrypted the asset id
-=======
-    // In the inital transaction, the sender has encrypted the asset id
->>>>>>> f0290b88
     // using the receiver pub key. We verify that this encrypted asset id
     // is the same as the one in the receiver account
     single_property_verifier(
@@ -678,11 +599,8 @@
     transaction: &InitializedTransferTx,
     sndr_account: &PubAccount,
     rcvr_account: &PubAccount,
-<<<<<<< HEAD
     pending_balance: EncryptedAmount,
-=======
     auditors_enc_pub_keys: &[(u32, EncryptionPubKey)],
->>>>>>> f0290b88
     rng: &mut R,
 ) -> Fallible<()> {
     let memo = &transaction.content.memo;
@@ -808,19 +726,19 @@
 #[cfg_attr(feature = "std", derive(Debug))]
 pub struct CtxAuditor {}
 
-impl TransactionAuditor for CtxAuditor {
-    /// Verify the intialized, finalized, and justified transactions.
+impl TransferTransactionAuditor for CtxAuditor {
+    /// Verify the initialized, finalized, and justified transactions.
     /// Audit the sender's encrypted amount.
     fn audit_transaction(
         &self,
-        justified_transaction: &JustifiedTx,
+        justified_transaction: &JustifiedTransferTx,
         sndr_account: &PubAccount,
         rcvr_account: &PubAccount,
         mdtr_sign_pub_key: &SigningPubKey,
         auditor_enc_key: &(u32, EncryptionKeys),
     ) -> Fallible<()> {
         ensure!(
-            sndr_account.content.id
+            sndr_account.id
                 == justified_transaction
                     .content
                     .content // finalized transaction data
@@ -831,7 +749,7 @@
             ErrorKind::AccountIdMismatch
         );
         ensure!(
-            rcvr_account.content.id
+            rcvr_account.id
                 == justified_transaction
                     .content
                     .content // finalized transaction data
@@ -848,7 +766,7 @@
 
         // Checks sender's signature on the transaction.
         let message = initialized_transaction.init_data.content.encode();
-        let _ = sndr_account.content.memo.owner_sign_pub_key.verify(
+        let _ = sndr_account.memo.owner_sign_pub_key.verify(
             SIG_CTXT.bytes(&message),
             &initialized_transaction.init_data.sig,
         )?;
@@ -869,7 +787,7 @@
                     let result = single_property_verifier(
                         &CorrectnessVerifier {
                             value: amount.into(),
-                            pub_key: sndr_account.content.memo.owner_enc_pub_key,
+                            pub_key: sndr_account.memo.owner_enc_pub_key,
                             cipher: initialized_transaction
                                 .init_data
                                 .content
@@ -1173,11 +1091,8 @@
             &sndr_account,
             &rcvr_account.pblc,
             &mdtr_enc_keys.pblc,
-<<<<<<< HEAD
             sndr_account.pblc.enc_balance,
-=======
             &[],
->>>>>>> f0290b88
             amount,
             sndr_pending_tx_counter,
             &mut rng,
@@ -1203,6 +1118,7 @@
             &mdtr_sign_keys,
             &sndr_account.pblc.clone(),
             &rcvr_account.pblc.clone(),
+            sndr_account.pblc.enc_balance,
             &[],
             asset_id,
             &mut rng,
@@ -1215,12 +1131,9 @@
                 sndr_account.pblc.clone(),
                 rcvr_account.pblc,
                 &mdtr_sign_keys.public,
-<<<<<<< HEAD
                 // in the simple case, the pending balance is the same as the account balance
                 sndr_account.pblc.enc_balance,
-=======
                 &[],
->>>>>>> f0290b88
                 &mut rng,
             )
             .unwrap();
@@ -1302,14 +1215,19 @@
         let sndr_account =
             account_create_helper([17u8; 32], 100u8, 110u8, sndr_balance, asset_id.clone());
 
-        // Create the trasaction and check its result and state
+        // Create the transaction and check its result and state
+        let tx_id = 0;
+        let pending_tx_counter = 0;
         let ctx_init = sndr
             .create_transaction(
+                tx_id,
                 &sndr_account,
                 &rcvr_account.pblc,
                 &mdtr_enc_keys.pblc,
+                sndr_account.pblc.enc_balance,
                 sender_auditor_list,
                 amount,
+                pending_tx_counter,
                 &mut rng,
             )
             .unwrap();
@@ -1317,10 +1235,12 @@
         // Finalize the transaction and check its state
         let ctx_final = rcvr
             .finalize_transaction(
+                tx_id,
                 ctx_init,
-                &sndr_account.pblc.content.memo.owner_sign_pub_key.clone(),
+                &sndr_account.pblc.memo.owner_sign_pub_key.clone(),
                 rcvr_account.clone(),
                 amount,
+                pending_tx_counter,
                 &mut rng,
             )
             .unwrap();
@@ -1332,6 +1252,7 @@
             &mdtr_sign_keys,
             &sndr_account.pblc.clone(),
             &rcvr_account.pblc.clone(),
+            sndr_account.pblc.enc_balance,
             mediator_auditor_list,
             asset_id,
             &mut rng,
@@ -1348,6 +1269,7 @@
             sndr_account.pblc.clone(),
             rcvr_account.pblc.clone(),
             &mdtr_sign_keys.public,
+            sndr_account.pblc.enc_balance,
             validator_auditor_list,
             &mut rng,
         );
@@ -1367,7 +1289,7 @@
             .enc_keys
             .scrt
             .verify(
-                &updated_sender_account.content.enc_balance,
+                &updated_sender_account.enc_balance,
                 &Scalar::from(sndr_balance - amount)
             )
             .is_ok());
@@ -1376,7 +1298,7 @@
             .enc_keys
             .scrt
             .verify(
-                &updated_receiver_account.content.enc_balance,
+                &updated_receiver_account.enc_balance,
                 &Scalar::from(rcvr_balance + amount)
             )
             .is_ok());
@@ -1401,15 +1323,15 @@
     fn test_transaction_auditor() {
         // Make imaginary auditors.
         let auditors_num = 5u32;
-        let auditors_secert_vec: Vec<(u32, EncryptionKeys)> = (0..auditors_num)
+        let auditors_secret_vec: Vec<(u32, EncryptionKeys)> = (0..auditors_num)
             .map(|index| {
                 let auditor_keys = mock_gen_enc_key_pair(index as u8);
                 (index, auditor_keys)
             })
             .collect();
-        let auditors_secert_list = auditors_secert_vec.as_slice();
-
-        let auditors_vec: Vec<(u32, EncryptionPubKey)> = auditors_secert_vec
+        let auditors_secret_list = auditors_secret_vec.as_slice();
+
+        let auditors_vec: Vec<(u32, EncryptionPubKey)> = auditors_secret_vec
             .iter()
             .map(|a| (a.0, a.1.pblc))
             .collect();
@@ -1425,7 +1347,7 @@
             false,
             auditors_list,
             false,
-            auditors_secert_list,
+            auditors_secret_list,
         );
 
         // Change the order of auditors lists on the mediator and validator sides.
@@ -1454,7 +1376,7 @@
             false,
             validator_auditor_list.clone(),
             false,
-            auditors_secert_list,
+            auditors_secret_list,
         );
 
         // Asset doesn't have any auditors.
@@ -1477,7 +1399,7 @@
             true,
             validator_auditor_list,
             true,
-            auditors_secert_list,
+            auditors_secret_list,
         );
 
         // Sender and mediator miss an auditor, but validator catches them.
@@ -1487,7 +1409,7 @@
             false,
             validator_auditor_list,
             true,
-            auditors_secert_list,
+            auditors_secret_list,
         );
 
         // Sender doesn't include any auditors. Mediator catches it.
@@ -1497,7 +1419,7 @@
             true,
             validator_auditor_list,
             true,
-            auditors_secert_list,
+            auditors_secret_list,
         );
 
         // Sender and mediator don't believe in auditors but validator does.
@@ -1507,7 +1429,7 @@
             false,
             validator_auditor_list,
             true,
-            auditors_secert_list,
+            auditors_secret_list,
         );
     }
 }