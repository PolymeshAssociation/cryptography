<<<<<<< HEAD
#![cfg_attr(not(feature = "std"), no_std)]
=======
use curve25519_dalek::scalar::Scalar;
use serde::{Deserialize, Serialize};
use sha3::Sha3_512;
use zeroize::Zeroize;

pub mod errors;
>>>>>>> c95b7be0

/// That `ensure` does not transform into a string representation like `failure::ensure` is doing.
#[allow(unused_macros)]
macro_rules! ensure {
    ($predicate:expr, $context_selector:expr) => {
        if !$predicate {
            return Err($context_selector.into());
        }
    };
}

/// Helper macro to assert that `predicate` is an `Error::from( $err)`.
#[allow(unused_macros)]
macro_rules! assert_err {
    ($predicate:expr, $err:expr) => {
        assert_eq!($predicate.expect_err("Error expected").kind(), &$err);
    };
}

/// The balance value to keep confidential.
///
/// Since Elgamal decryption involves searching the entire
/// space of possible values, the decryption time doubles for
/// every extra bit of the value size. We have limited
/// the size of the balance to 32 bits, but even that is very costly.
/// To experiment with runtimes for different ranges use the
/// benchmarking tool in this repo.
///
/// Possible remedies are:
/// #0 limit the range even further since confidential values
///     in the context of Polymesh could be limited.
/// #1 use AVX2 instruction sets if available on the target
///    architectures. Our preliminary investigation using
///    `curve25519_dalek`'s AVX2 features doesn't show a
///    significant improvment.
/// #2 Given the fact that encrypted Elgamal values are mostly used
///    for zero-knowledge proof generations, it is very likely that
///    we won't need to decrypt the encrypted values very often.
///    We can recommend that applications use a different faster
///    encryption mechanism to store the confidentional values on disk.
pub type Balance = u32;
pub const BALANCE_RANGE: usize = 32;

/// Asset ID length.
/// Note that MERCAT's asset id corresponds to PolyMesh's asset ticker.
const ASSET_ID_LEN: usize = 12;

/// The AssetId to keep confidential.
/// Note that since `id` is effectively an array of 12 bytes and
/// the SHA3_512 hash of it is encrypted, the runtime for decrypting
/// it can take indefinitely long. In our application at the time of
/// decrypting an encrypted asset id we have a guess as what the
/// asset id should be, use `ElgamalSecretKey`'s `verify()`
/// to verify that the encrypted value is the same as the hinted value.
#[derive(Default, Debug, Clone, Serialize, Deserialize, PartialEq, Zeroize)]
#[zeroize(drop)]
pub struct AssetId {
    pub id: [u8; ASSET_ID_LEN],
}

impl From<u32> for AssetId {
    fn from(id: u32) -> AssetId {
        let mut array = [0u8; 12];
        array[0..4].copy_from_slice(&id.to_le_bytes());
        AssetId { id: array }
    }
}

impl From<AssetId> for Scalar {
    fn from(asset_id: AssetId) -> Scalar {
        Scalar::hash_from_bytes::<Sha3_512>(&(asset_id.id))
    }
}

pub mod asset_proofs;
pub mod claim_proofs;
pub mod mercat;<|MERGE_RESOLUTION|>--- conflicted
+++ resolved
@@ -1,13 +1,11 @@
-<<<<<<< HEAD
 #![cfg_attr(not(feature = "std"), no_std)]
-=======
+
 use curve25519_dalek::scalar::Scalar;
 use serde::{Deserialize, Serialize};
 use sha3::Sha3_512;
 use zeroize::Zeroize;
 
 pub mod errors;
->>>>>>> c95b7be0
 
 /// That `ensure` does not transform into a string representation like `failure::ensure` is doing.
 #[allow(unused_macros)]
