--- conflicted
+++ resolved
@@ -25,11 +25,7 @@
 /// The domain label for the challenge.
 pub const WELLFORMEDNESS_PROOF_CHALLENGE_LABEL: &[u8] = b"PolymathWellformednessProofChallenge";
 
-<<<<<<< HEAD
-#[derive(Copy, Clone, Debug, Default)]
-=======
-#[derive(Serialize, Deserialize, PartialEq, Copy, Clone, Debug)]
->>>>>>> d322592e
+#[derive(Serialize, Deserialize, PartialEq, Copy, Clone, Debug, Default)]
 pub struct WellformednessFinalResponse {
     z1: Scalar,
     z2: Scalar,
