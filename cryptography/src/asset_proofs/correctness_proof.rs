--- conflicted
+++ resolved
@@ -135,11 +135,7 @@
 
 pub struct CorrectnessVerifier<'a> {
     /// The encrypted value (aka the plain text).
-<<<<<<< HEAD
-    pub value: u32,
-=======
     value: Scalar,
->>>>>>> 05427c2a
 
     /// The public key to which the `value` is encrypted.
     pub pub_key: ElgamalPublicKey,
@@ -221,16 +217,7 @@
         let cipher = elg_pub.encrypt(&w);
 
         let prover = CorrectnessProverAwaitingChallenge::new(elg_pub, w, &gens);
-<<<<<<< HEAD
-        let verifier = CorrectnessVerifier {
-            value: secret_value,
-            pub_key: elg_pub,
-            cipher,
-            pc_gens: &gens,
-        };
-=======
         let verifier = CorrectnessVerifier::new(Scalar::from(secret_value), elg_pub, cipher, &gens);
->>>>>>> 05427c2a
         let mut transcript = Transcript::new(CORRECTNESS_PROOF_FINAL_RESPONSE_LABEL);
 
         // Positive tests
