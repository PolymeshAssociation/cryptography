//! The proof of correct encryption of the given value.
//! For more details see section 5.2 of the whitepaper.

use crate::asset_proofs::{
    encryption_proofs::{
        AssetProofProver, AssetProofProverAwaitingChallenge, AssetProofVerifier, ZKPChallenge,
    },
    errors::{AssetProofError, Result},
    transcript::{TranscriptProtocol, UpdateTranscript},
    CipherText, CommitmentWitness, ElgamalPublicKey,
};
use bulletproofs::PedersenGens;
use curve25519_dalek::constants::RISTRETTO_BASEPOINT_POINT;
use curve25519_dalek::{ristretto::RistrettoPoint, scalar::Scalar};
use merlin::{Transcript, TranscriptRng};
use rand_core::{CryptoRng, RngCore};
use serde::{Deserialize, Serialize};
use std::convert::From;
use zeroize::Zeroize;

/// The domain label for the correctness proof.
pub const CORRECTNESS_PROOF_FINAL_RESPONSE_LABEL: &[u8] = b"PolymathCorrectnessFinalResponse";
/// The domain label for the challenge.
pub const CORRECTNESS_PROOF_CHALLENGE_LABEL: &[u8] = b"PolymathCorrectnessChallenge";

// ------------------------------------------------------------------------
// Proof of Correct Encryption of the Given Value
// ------------------------------------------------------------------------

#[derive(Serialize, Deserialize, PartialEq, Copy, Clone, Debug)]
pub struct CorrectnessFinalResponse(Scalar);

impl From<Scalar> for CorrectnessFinalResponse {
    fn from(response: Scalar) -> Self {
        CorrectnessFinalResponse(response)
    }
}

#[derive(Serialize, Deserialize, PartialEq, Copy, Clone, Debug)]
pub struct CorrectnessInitialMessage {
    a: RistrettoPoint,
    b: RistrettoPoint,
}

/// A default implementation used for testing.
impl Default for CorrectnessInitialMessage {
    fn default() -> Self {
        CorrectnessInitialMessage {
            a: RISTRETTO_BASEPOINT_POINT,
            b: RISTRETTO_BASEPOINT_POINT,
        }
    }
}

impl UpdateTranscript for CorrectnessInitialMessage {
    fn update_transcript(&self, transcript: &mut Transcript) -> Result<()> {
        transcript.append_domain_separator(CORRECTNESS_PROOF_CHALLENGE_LABEL);
        transcript.append_validated_point(b"A", &self.a.compress())?;
        transcript.append_validated_point(b"B", &self.b.compress())?;
        Ok(())
    }
}

pub struct CorrectnessProverAwaitingChallenge<'a> {
    /// The public key used for the elgamal encryption.
    pub_key: ElgamalPublicKey,

    /// The secret commitment witness.
    w: CommitmentWitness,

    /// Pedersen Generators
    pc_gens: &'a PedersenGens,
}

impl<'a> CorrectnessProverAwaitingChallenge<'a> {
    pub fn new(pub_key: ElgamalPublicKey, w: CommitmentWitness, pc_gens: &'a PedersenGens) -> Self {
        CorrectnessProverAwaitingChallenge {
            pub_key,
            w,
            pc_gens,
        }
    }
}

#[derive(Zeroize)]
#[zeroize(drop)]
pub struct CorrectnessProver {
    /// The secret commitment witness.
    w: CommitmentWitness,

    /// The randomness generate in the first round.
    u: Scalar,
}

impl<'a> AssetProofProverAwaitingChallenge for CorrectnessProverAwaitingChallenge<'a> {
    type ZKInitialMessage = CorrectnessInitialMessage;
    type ZKFinalResponse = CorrectnessFinalResponse;
    type ZKProver = CorrectnessProver;

    fn create_transcript_rng<T: RngCore + CryptoRng>(
        &self,
        rng: &mut T,
        transcript: &Transcript,
    ) -> TranscriptRng {
        transcript.create_transcript_rng_from_witness(rng, &self.w)
    }

    fn generate_initial_message(
        &self,
        rng: &mut TranscriptRng,
    ) -> (Self::ZKProver, Self::ZKInitialMessage) {
        let rand_commitment = Scalar::random(rng);

        (
            CorrectnessProver {
                w: self.w.clone(),
                u: rand_commitment,
            },
            CorrectnessInitialMessage {
                a: rand_commitment * self.pub_key.pub_key,
                b: rand_commitment * self.pc_gens.B_blinding,
            },
        )
    }
}

impl AssetProofProver<CorrectnessFinalResponse> for CorrectnessProver {
    fn apply_challenge(&self, c: &ZKPChallenge) -> CorrectnessFinalResponse {
        CorrectnessFinalResponse(self.u + c.x() * self.w.blinding())
    }
}

pub struct CorrectnessVerifier<'a> {
    /// The encrypted value (aka the plain text).
    value: u32,

    /// The public key to which the `value` is encrypted.
    pub_key: ElgamalPublicKey,

    /// The encryption cipher text.
    cipher: CipherText,

    /// The Generator Points
    pc_gens: &'a PedersenGens,
}

impl<'a> CorrectnessVerifier<'a> {
    pub fn new(
        value: u32,
        pub_key: ElgamalPublicKey,
        cipher: CipherText,
        pc_gens: &'a PedersenGens,
    ) -> Self {
        CorrectnessVerifier {
            value,
            pub_key,
            cipher,
            pc_gens,
        }
    }
}

impl<'a> AssetProofVerifier for CorrectnessVerifier<'a> {
    type ZKInitialMessage = CorrectnessInitialMessage;
    type ZKFinalResponse = CorrectnessFinalResponse;

    fn verify(
        &self,
        challenge: &ZKPChallenge,
        initial_message: &Self::ZKInitialMessage,
        z: &Self::ZKFinalResponse,
    ) -> Result<()> {
        let generators = self.pc_gens;

        let y_prime = self.cipher.y - (Scalar::from(self.value) * generators.B);

        ensure!(
            z.0 * self.pub_key.pub_key == initial_message.a + challenge.x() * self.cipher.x,
            AssetProofError::CorrectnessFinalResponseVerificationError { check: 1 }
        );
        ensure!(
<<<<<<< HEAD
            z * generators.B_blinding == initial_message.b + challenge.x() * y_prime,
=======
            z.0 * generators.B_blinding == initial_message.b + challenge.x() * y_prime,
>>>>>>> e770a054
            AssetProofError::CorrectnessFinalResponseVerificationError { check: 2 }
        );
        Ok(())
    }
}

// ------------------------------------------------------------------------
// Tests
// ------------------------------------------------------------------------

#[cfg(test)]
mod tests {
    extern crate wasm_bindgen_test;
    use super::*;
    use crate::asset_proofs::*;
    use bincode::{deserialize, serialize};
    use rand::{rngs::StdRng, SeedableRng};
    use std::convert::TryFrom;
    use wasm_bindgen_test::*;

    const SEED_1: [u8; 32] = [17u8; 32];

    #[test]
    #[wasm_bindgen_test]
    fn test_correctness_proof() {
        let gens = PedersenGens::default();
        let mut rng = StdRng::from_seed(SEED_1);
        let secret_value = 13u32;
        let rand_blind = Scalar::random(&mut rng);

        let w = CommitmentWitness::try_from((secret_value, rand_blind)).unwrap();
        let elg_secret = ElgamalSecretKey::new(Scalar::random(&mut rng));
        let elg_pub = elg_secret.get_public_key();
        let cipher = elg_pub.encrypt(&w);

        let prover = CorrectnessProverAwaitingChallenge::new(elg_pub, w, &gens);
        let verifier = CorrectnessVerifier::new(secret_value, elg_pub, cipher, &gens);
        let mut transcript = Transcript::new(CORRECTNESS_PROOF_FINAL_RESPONSE_LABEL);

        // Positive tests
        let mut transcript_rng = prover.create_transcript_rng(&mut rng, &transcript);
        let (prover, initial_message) = prover.generate_initial_message(&mut transcript_rng);
        initial_message.update_transcript(&mut transcript).unwrap();
        let challenge = transcript
            .scalar_challenge(CORRECTNESS_PROOF_CHALLENGE_LABEL)
            .unwrap();
        let final_response = prover.apply_challenge(&challenge);

        let result = verifier.verify(&challenge, &initial_message, &final_response);
        assert!(result.is_ok());

        // Negative tests
        let bad_initial_message = CorrectnessInitialMessage::default();
        let result = verifier.verify(&challenge, &bad_initial_message, &final_response);
        assert_err!(
            result,
            AssetProofError::CorrectnessFinalResponseVerificationError { check: 1 }
        );

<<<<<<< HEAD
        let bad_final_response = Scalar::default();
=======
        let bad_final_response = CorrectnessFinalResponse(Scalar::default());
>>>>>>> e770a054
        let result = verifier.verify(&challenge, &initial_message, &bad_final_response);
        assert_err!(
            result,
            AssetProofError::CorrectnessFinalResponseVerificationError { check: 1 }
        );
    }

    #[test]
    #[wasm_bindgen_test]
    fn serialize_deserialize_proof() {
        let mut rng = StdRng::from_seed(SEED_1);
        let secret_value = 42u32;
        let secret_key = ElgamalSecretKey::new(Scalar::random(&mut rng));
        let pub_key = secret_key.get_public_key();
        let rand_blind = Scalar::random(&mut rng);
        let w = CommitmentWitness::try_from((secret_value, rand_blind)).unwrap();
        let gens = PedersenGens::default();
        let prover = CorrectnessProverAwaitingChallenge::new(pub_key, w, &gens);
        let (initial_message, final_response) = encryption_proofs::single_property_prover::<
            StdRng,
            CorrectnessProverAwaitingChallenge,
        >(prover, &mut rng)
        .unwrap();

        let initial_message_bytes: Vec<u8> = serialize(&initial_message).unwrap();
        let final_response_bytes: Vec<u8> = serialize(&final_response).unwrap();
        let recovered_initial_message: CorrectnessInitialMessage =
            deserialize(&initial_message_bytes).unwrap();
        let recovered_final_response: CorrectnessFinalResponse =
            deserialize(&final_response_bytes).unwrap();
        assert_eq!(recovered_initial_message, initial_message);
        assert_eq!(recovered_final_response, final_response);
    }
}<|MERGE_RESOLUTION|>--- conflicted
+++ resolved
@@ -179,11 +179,7 @@
             AssetProofError::CorrectnessFinalResponseVerificationError { check: 1 }
         );
         ensure!(
-<<<<<<< HEAD
-            z * generators.B_blinding == initial_message.b + challenge.x() * y_prime,
-=======
             z.0 * generators.B_blinding == initial_message.b + challenge.x() * y_prime,
->>>>>>> e770a054
             AssetProofError::CorrectnessFinalResponseVerificationError { check: 2 }
         );
         Ok(())
@@ -243,11 +239,7 @@
             AssetProofError::CorrectnessFinalResponseVerificationError { check: 1 }
         );
 
-<<<<<<< HEAD
-        let bad_final_response = Scalar::default();
-=======
         let bad_final_response = CorrectnessFinalResponse(Scalar::default());
->>>>>>> e770a054
         let result = verifier.verify(&challenge, &initial_message, &bad_final_response);
         assert_err!(
             result,
