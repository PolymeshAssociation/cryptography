--- conflicted
+++ resolved
@@ -150,12 +150,8 @@
 
     /// The difference between the Y part of the two ciphertexts:
     /// Y = ciphertext1.y - ciphertext2.y
-<<<<<<< HEAD
     pub y: RistrettoPoint,
-=======
-    y: RistrettoPoint,
-    pc_gens: &'a PedersenGens,
->>>>>>> e770a054
+    pub pc_gens: &'a PedersenGens,
 }
 
 impl<'a> CipherTextRefreshmentVerifier<'a> {
@@ -189,14 +185,9 @@
             ErrorKind::CiphertextRefreshmentFinalResponseVerificationError { check: 1 }
         );
         ensure!(
-<<<<<<< HEAD
-            z.0 * pc_gens.B_blinding == initial_message.b + challenge.x() * self.pub_key.pub_key,
-            ErrorKind::CiphertextRefreshmentFinalResponseVerificationError { check: 2 }
-=======
             z.0 * self.pc_gens.B_blinding
                 == initial_message.b + challenge.x() * self.pub_key.pub_key,
-            AssetProofError::CiphertextRefreshmentFinalResponseVerificationError { check: 2 }
->>>>>>> e770a054
+            ErrorKind::CiphertextRefreshmentFinalResponseVerificationError { check: 2 }
         );
         Ok(())
     }
@@ -262,13 +253,8 @@
 
         let bad_final_response = CipherTextRefreshmentFinalResponse(Scalar::default());
         assert_err!(
-<<<<<<< HEAD
-            verifier.verify(&gens, &challenge, &initial_message, &bad_final_response),
+            verifier.verify(&challenge, &initial_message, &bad_final_response),
             ErrorKind::CiphertextRefreshmentFinalResponseVerificationError { check: 1 }
-=======
-            verifier.verify(&challenge, &initial_message, &bad_final_response),
-            AssetProofError::CiphertextRefreshmentFinalResponseVerificationError { check: 1 }
->>>>>>> e770a054
         );
     }
 
