//! mercat is the library that implements the confidential transactions
//! of the MERCAT, as defined in the section 6 of the whitepaper.

<<<<<<< HEAD
pub mod account;
=======
pub mod asset;
>>>>>>> 7060b2f1
pub mod conf_tx;

use crate::{
    asset_proofs::{
        ciphertext_refreshment_proof::{
            CipherTextRefreshmentFinalResponse, CipherTextRefreshmentInitialMessage,
        },
        correctness_proof::{CorrectnessFinalResponse, CorrectnessInitialMessage},
        encrypting_same_value_proof::{
            EncryptingSameValueFinalResponse, EncryptingSameValueInitialMessage,
        },
        membership_proof::{MembershipProofFinalResponse, MembershipProofInitialMessage},
        range_proof,
        range_proof::{RangeProofFinalResponse, RangeProofInitialMessage},
        wellformedness_proof::{WellformednessFinalResponse, WellformednessInitialMessage},
        CipherText, CommitmentWitness, ElgamalPublicKey, ElgamalSecretKey,
    },
    errors::{ErrorKind, Fallible},
    AssetId, Balance,
};
use curve25519_dalek::{ristretto::RistrettoPoint, scalar::Scalar};
use rand::rngs::StdRng;
use serde::{Deserialize, Serialize};
use sp_application_crypto::sr25519;
use sp_core::crypto::Pair;

// -------------------------------------------------------------------------------------
// -                                  Constants                                        -
// -------------------------------------------------------------------------------------

const EXPONENT: usize = 3; // TODO: will be changed after CRYP-83
const BASE: usize = 4;

// -------------------------------------------------------------------------------------
// -                                 New Type Def                                      -
// -------------------------------------------------------------------------------------

// Having separate types for encryption and signature will ensure that the keys used for encryption
// and signing are different.

/// Holds ElGamal encryption public key.
#[derive(Default, Debug, Clone, Copy, Serialize, Deserialize)]
pub struct EncryptionPubKey {
    pub key: ElgamalPublicKey,
}

impl From<ElgamalPublicKey> for EncryptionPubKey {
    fn from(key: ElgamalPublicKey) -> Self {
        Self { key }
    }
}

/// Holds ElGamal encryption secret key.
#[derive(Clone)]
pub struct EncryptionSecKey {
    pub key: ElgamalSecretKey,
}

impl From<ElgamalSecretKey> for EncryptionSecKey {
    fn from(key: ElgamalSecretKey) -> Self {
        Self { key }
    }
}

/// Holds ElGamal encryption keys.
#[derive(Clone)]
pub struct EncryptionKeys {
    pub pblc: EncryptionPubKey,
    pub scrt: EncryptionSecKey,
}

/// Holds the SR25519 signature scheme public key.
#[derive(Clone, Serialize, Deserialize)]
pub struct SigningPubKey {
    pub key: sr25519::Public,
}

impl From<sr25519::Public> for SigningPubKey {
    fn from(key: sr25519::Public) -> Self {
        Self { key }
    }
}

/// Holds the SR25519 signature scheme public and private key pair.
#[derive(Clone)]
pub struct SigningKeys {
    pub pair: sr25519::Pair,
}

impl SigningKeys {
    pub fn pblc(&self) -> SigningPubKey {
        SigningPubKey::from(self.pair.public())
    }
}

/// Type alias for SR25519 signature.
pub type Signature = sr25519::Signature;

/// New type for Twisted ElGamal ciphertext of asset ids.
#[derive(Default, Debug, Copy, Clone, Serialize, Deserialize)]
pub struct EncryptedAssetId {
    pub cipher: CipherText,
}

impl From<CipherText> for EncryptedAssetId {
    fn from(cipher: CipherText) -> Self {
        Self { cipher }
    }
}

/// New type for Twisted ElGamal ciphertext of account amounts/balances.
#[derive(Default, Debug, Copy, Clone, Serialize, Deserialize)]
pub struct EncryptedAmount {
    pub cipher: CipherText,
}

impl From<CipherText> for EncryptedAmount {
    fn from(cipher: CipherText) -> Self {
        Self { cipher }
    }
}

/// Holds the non-interactive proofs of wellformedness, equivalent of L_enc of MERCAT paper.
#[derive(Default, Clone, Serialize, Deserialize)]
pub struct WellformednessProof {
    init: WellformednessInitialMessage,
    response: WellformednessFinalResponse,
}

impl From<(WellformednessInitialMessage, WellformednessFinalResponse)> for WellformednessProof {
    fn from(pair: (WellformednessInitialMessage, WellformednessFinalResponse)) -> Self {
        Self {
            init: pair.0,
            response: pair.1,
        }
    }
}

/// Holds the non-interactive proofs of correctness, equivalent of L_correct of MERCAT paper.
#[derive(Default, Clone, Serialize, Deserialize)]
pub struct CorrectnessProof {
    init: CorrectnessInitialMessage,
    response: CorrectnessFinalResponse,
}

impl From<(CorrectnessInitialMessage, CorrectnessFinalResponse)> for CorrectnessProof {
    fn from(pair: (CorrectnessInitialMessage, CorrectnessFinalResponse)) -> Self {
        Self {
            init: pair.0,
            response: pair.1,
        }
    }
}

/// Holds the non-interactive proofs of membership, equivalent of L_member of MERCAT paper.
#[derive(Default, Clone, Serialize, Deserialize)]
pub struct MembershipProof {
    init: MembershipProofInitialMessage,
    response: MembershipProofFinalResponse,
    commitment: RistrettoPoint,
}

/// Holds the non-interactive range proofs, equivalent of L_range of MERCAT paper.
#[derive(Debug, Clone, Serialize, Deserialize)]
pub struct InRangeProof {
    pub init: RangeProofInitialMessage,
    pub response: RangeProofFinalResponse,
    pub range: usize,
}

impl Default for InRangeProof {
    fn default() -> Self {
        let range = 32;
        InRangeProof::from(
            range_proof::prove_within_range(0, Scalar::one(), range)
                .expect("This shouldn't happen."),
        )
    }
}

impl From<(RangeProofInitialMessage, RangeProofFinalResponse, usize)> for InRangeProof {
    fn from(proof: (RangeProofInitialMessage, RangeProofFinalResponse, usize)) -> Self {
        Self {
            init: proof.0,
            response: proof.1,
            range: proof.2,
        }
    }
}

/// Holds the non-interactive proofs of equality using different public keys, equivalent
/// of L_cipher of MERCAT paper.
#[derive(Default, Debug, Clone, Serialize, Deserialize)]
pub struct CipherEqualDifferentPubKeyProof {
    pub init: EncryptingSameValueInitialMessage,
    pub response: EncryptingSameValueFinalResponse,
}

impl
    From<(
        EncryptingSameValueInitialMessage,
        EncryptingSameValueFinalResponse,
    )> for CipherEqualDifferentPubKeyProof
{
    fn from(
        pair: (
            EncryptingSameValueInitialMessage,
            EncryptingSameValueFinalResponse,
        ),
    ) -> Self {
        Self {
            init: pair.0,
            response: pair.1,
        }
    }
}

/// Holds the non-interactive proofs of equality using different public keys, equivalent
/// of L_equal of MERCAT paper.
#[derive(Default, Debug, Clone, Serialize, Deserialize)]
pub struct CipherEqualSamePubKeyProof {
    pub init: CipherTextRefreshmentInitialMessage,
    pub response: CipherTextRefreshmentFinalResponse,
}

impl
    From<(
        CipherTextRefreshmentInitialMessage,
        CipherTextRefreshmentFinalResponse,
    )> for CipherEqualSamePubKeyProof
{
    fn from(
        pair: (
            CipherTextRefreshmentInitialMessage,
            CipherTextRefreshmentFinalResponse,
        ),
    ) -> Self {
        Self {
            init: pair.0,
            response: pair.1,
        }
    }
}

/// Asset memo holds the contents of an asset issuance transaction.
pub type AssetMemo = EncryptedAmount;

// -------------------------------------------------------------------------------------
// -                                    Account                                        -
// -------------------------------------------------------------------------------------

/// Holds the owner public keys and the creation date of an account.
#[derive(Clone, Serialize, Deserialize)]
pub struct AccountMemo {
    pub owner_enc_pub_key: EncryptionPubKey,
    pub owner_sign_pub_key: SigningPubKey,
    pub timestamp: std::time::SystemTime,
}

impl From<(EncryptionPubKey, SigningPubKey)> for AccountMemo {
    fn from(pub_keys: (EncryptionPubKey, SigningPubKey)) -> Self {
        AccountMemo {
            owner_enc_pub_key: pub_keys.0,
            owner_sign_pub_key: pub_keys.1,
            timestamp: std::time::SystemTime::now(),
        }
    }
}

/// Holds contents of the public portion of an account which can be safely put on the chain.
#[derive(Clone, Serialize, Deserialize)]
pub struct PubAccountContent {
    pub id: u32,
    pub enc_asset_id: EncryptedAssetId,
    pub enc_balance: EncryptedAmount,
    pub asset_wellformedness_proof: WellformednessProof,
    pub asset_membership_proof: MembershipProof,
    pub balance_correctness_proof: CorrectnessProof,
    pub memo: AccountMemo,
}

impl PubAccountContent {
    pub fn to_bytes(&self) -> Fallible<Vec<u8>> {
        bincode::serialize(self).map_err(|_| ErrorKind::SerializationError.into())
    }
}

/// Wrapper for the account content and signature.
#[derive(Clone)]
pub struct PubAccount {
    pub content: PubAccountContent,
    pub sig: Signature,
}

/// Holds the secret keys and asset id of an account. This cannot be put on the change.
#[derive(Clone)]
pub struct SecAccount {
    pub enc_keys: EncryptionKeys,
    pub sign_keys: SigningKeys,
    pub asset_id: AssetId,
    pub asset_id_witness: CommitmentWitness,
}

/// Wrapper for both the secret and public account info
#[derive(Clone)]
pub struct Account {
    pub pblc: PubAccount,
    pub scrt: SecAccount,
}

/// The interface for the account creation.
pub trait AccountCreater {
    /// Creates a public account for a user and initializes the balance to zero.
    /// Corresponds to `CreateAccount` method of the MERCAT paper.
    /// This function assumes that the given input `account_id` is unique.
    fn create_account(
        &self,
        scrt_account: &SecAccount,
        valid_asset_ids: Vec<AssetId>,
        account_id: u32,
        rng: &mut StdRng,
    ) -> Fallible<PubAccount>;
}

/// The interface for the verifying the account creation.
pub trait AccountCreaterVerifier {
    /// Called by the validators to ensure that the account was created correctly.
    fn verify(&self, account: &PubAccount, valid_asset_ids: &Vec<AssetId>) -> Fallible<()>;
}

// -------------------------------------------------------------------------------------
// -                               Transaction State                                   -
// -------------------------------------------------------------------------------------

/// Represents the three substates (started, verified, rejected) of a
/// confidential transaction state.
#[derive(Debug, Copy, Clone, PartialEq, Eq)]
pub enum TxSubstate {
    /// The action on transaction has been taken but is not verified yet.
    Started,
    /// The action on transaction has been verified by validators.
    Validated,
    /// The action on transaction has failed the verification by validators.
    /// TODO: this ended up not being used. We need to disucss, how to handle it.
    Rejected,
}

/// Represents the two states (initialized, justified) of a
/// confidentional asset issuance transaction.
#[derive(Debug, Clone, Copy, PartialEq, Eq)]
pub enum AssetTxState {
    Initialization(TxSubstate),
    Justification(TxSubstate),
}

/// Represents the four states (initialized, justified, finalized, reversed) of a
/// confidentional transaction.
#[derive(Debug, Clone, Copy, PartialEq, Eq)]
pub enum ConfidentialTxState {
    Initialization(TxSubstate),
    InitilaziationJustification(TxSubstate),
    Finalization(TxSubstate),
    Reversal(TxSubstate),
}

// -------------------------------------------------------------------------------------
// -                                 Asset Issuance                                    -
// -------------------------------------------------------------------------------------

/// Holds the public portion of an asset issuance transaction. This can be placed
/// on the chain.
#[derive(Clone, Serialize, Deserialize)]
pub struct PubAssetTxDataContent {
    account_id: u32,
    enc_asset_id: EncryptedAssetId,
    enc_amount: EncryptedAmount,
    memo: AssetMemo,
    asset_id_equal_cipher_proof: CipherEqualDifferentPubKeyProof,
    balance_wellformedness_proof: WellformednessProof,
    balance_correctness_proof: CorrectnessProof,
}

impl PubAssetTxDataContent {
    pub fn to_bytes(&self) -> Fallible<Vec<u8>> {
        bincode::serialize(self).map_err(|_| ErrorKind::SerializationError.into())
    }
}

pub struct PubAssetTxData {
    pub content: PubAssetTxDataContent,
    pub sig: Signature,
}

/// The interface for the confidential asset issuance transaction.
pub trait AssetTransactionIssuer {
    /// Initializes a confidentional asset issue transaction. Note that the returing
    /// values of this function contain sensitive information. Corresponds
    /// to `CreateAssetIssuanceTx` MERCAT whitepaper.
    fn initialize(
        &self,
        issr_account_id: u32,
        issr_account: &SecAccount,
        mdtr_pub_key: &EncryptionPubKey,
        amount: Balance,
        rng: &mut StdRng,
    ) -> Fallible<(PubAssetTxData, AssetTxState)>;
}

pub trait AssetTransactionInitializeVerifier {
    /// Called by validators to verify the ZKP of the wellformedness of encrypted balance
    /// and to verify the signature.
    fn verify(
        &self,
        amount: Balance,
        asset_tx: &PubAssetTxData,
        state: AssetTxState,
        issr_sign_pub_key: &SigningPubKey,
        issr_enc_pub_key: &EncryptionPubKey,
        isser_acount_enc_asset_id: &EncryptedAssetId,
        mdtr_enc_pub_key: &EncryptionPubKey,
    ) -> Fallible<AssetTxState>;
}

pub trait AssetTransactionMediator {
    /// Justifies and processes a confidential asset issue transaction. This method is called
    /// by mediator. Corresponds to `JustifyAssetTx` and `ProcessCTx` of MERCAT paper.
    /// If the trasaction is justified, it will be processed immediately.
    fn justify_and_process(
        &self,
        asset_tx: PubAssetTxData,
        issr_account: PubAccount,
        state: AssetTxState,
        mdtr_enc_keys: (EncryptionPubKey, EncryptionSecKey),
        mdtr_sign_keys: SigningKeys,
        issr_pub_key: EncryptionPubKey,
        issr_acount: PubAccount,
    ) -> Fallible<(Signature, PubAccount, AssetTxState)>;
}

pub trait AssetTransactionFinalizeAndProcessVerifier {
    /// Called by validators to verify the justification and processing of the transaction.
    fn verify(
        &self,
        sig: Signature,
        issr_account: PubAccount,
        mdtr_sign_pub_key: SigningPubKey,
    ) -> Fallible<AssetTxState>;
}

// -------------------------------------------------------------------------------------
// -                            Confidential Transaction                               -
// -------------------------------------------------------------------------------------

/// Holds the memo for confidential transaction sent by the sender.
#[derive(Default, Debug, Clone, Serialize, Deserialize)]
pub struct ConfidentialTxMemo {
    pub sndr_account_id: u32,
    pub rcvr_account_id: u32,
    pub enc_amount_using_sndr: EncryptedAmount,
    pub enc_amount_using_rcvr: EncryptedAmount,
    pub sndr_pub_key: EncryptionPubKey,
    pub rcvr_pub_key: EncryptionPubKey,
    pub refreshed_enc_balance: EncryptedAmount,
    pub refreshed_enc_asset_id: EncryptedAssetId,
    pub enc_asset_id_using_rcvr: EncryptedAssetId,
}

/// Holds the proofs and memo of the confidential transaction sent by the sender.
#[derive(Default, Debug, Clone, Serialize, Deserialize)]
pub struct PubInitConfidentialTxDataContent {
    pub amount_equal_cipher_proof: CipherEqualDifferentPubKeyProof,
    pub non_neg_amount_proof: InRangeProof,
    pub enough_fund_proof: InRangeProof,
    pub memo: ConfidentialTxMemo,
    pub asset_id_equal_cipher_with_sndr_rcvr_keys_proof: CipherEqualDifferentPubKeyProof,
    pub balance_refreshed_same_proof: CipherEqualSamePubKeyProof,
    pub asset_id_refreshed_same_proof: CipherEqualSamePubKeyProof,
}

impl PubInitConfidentialTxDataContent {
    pub fn to_bytes(&self) -> Fallible<Vec<u8>> {
        bincode::serialize(self).map_err(|_| ErrorKind::SerializationError.into())
    }
}

/// Wrapper for the initial transaction data and its signature.
#[derive(Default, Debug, Clone, Serialize, Deserialize)]
pub struct PubInitConfidentialTxData {
    pub content: PubInitConfidentialTxDataContent,
    pub sig: Signature,
}

/// Holds the initial transaction data and the proof of equality of asset ids
/// prepared by the receiver.
#[derive(Debug, Serialize, Deserialize)]
pub struct PubFinalConfidentialTxDataContent {
    pub init_data: PubInitConfidentialTxData,
    pub asset_id_from_sndr_equal_to_rcvr_proof: CipherEqualSamePubKeyProof,
}

impl PubFinalConfidentialTxDataContent {
    pub fn to_bytes(&self) -> Fallible<Vec<u8>> {
        bincode::serialize(self).map_err(|_| ErrorKind::SerializationError.into())
    }
}
/// Wrapper for the contents and the signature of the content sent by the
/// receiver of the transaction.
#[derive(Debug)]
pub struct PubFinalConfidentialTxData {
    pub content: PubFinalConfidentialTxDataContent,
    pub sig: Signature,
}

/// The interface for confidential transaction.
pub trait ConfidentialTransactionSender {
    /// This is called by the sender of a confidential transaction. The outputs
    /// can be safely placed on the chain. It corresponds to `CreateCTX` function of
    /// MERCAT paper.
    fn create(
        &self,
        sndr_account: &Account,
        rcvr_pub_account: &PubAccount,
        amount: Balance,
        rng: &mut StdRng,
    ) -> Fallible<(PubInitConfidentialTxData, ConfidentialTxState)>;
}

pub trait ConfidentialTransactionInitVerifier {
    /// This is called by the validators to verify the signature and some of the
    /// proofs of the initialized transaction.
    fn verify(
        &self,
        transaction: &PubInitConfidentialTxData,
        sndr_account: &PubAccount,
        state: ConfidentialTxState,
    ) -> Fallible<ConfidentialTxState>;
}

pub trait ConfidentialTransactionMediator {
    /// Justify the transaction by mediator.
    /// TODO: missing from the paper, will discuss and decide later.
    fn justify_init() -> Fallible<ConfidentialTxState>;
}

pub trait ConfidentialTransactionReceiver {
    /// This function is called the receiver of the transaction to finalize and process
    /// the transaction. It corresponds to `FinalizeCTX` and `ProcessCTX` functions
    /// of the MERCAT paper.
    fn finalize_and_process(
        &self,
        conf_tx_init_data: PubInitConfidentialTxData,
        sndr_pub_account: &PubAccount,
        rcvr_account: Account,
        enc_asset_id: EncryptedAssetId,
        amount: Balance,
        state: ConfidentialTxState,
        rng: &mut StdRng,
    ) -> Fallible<(PubFinalConfidentialTxData, ConfidentialTxState)>;
}

pub trait ConfidentialTransactionFinalizeAndProcessVerifier {
    /// This is called by the validators to verify the finalized transaction.
    fn verify(
        &self,
        sndr_account: &PubAccount,
        rcvr_account: &PubAccount,
        rcvr_sign_pub_key: SigningPubKey,
        conf_tx_final_data: &PubFinalConfidentialTxData,
        state: ConfidentialTxState,
    ) -> Fallible<ConfidentialTxState>;
}

// -------------------------------------------------------------------------------------
// -                         Reversal Confidential Transaction                         -
// -------------------------------------------------------------------------------------

/// Holds the public portion of the reversal transaction.
pub struct PubReverseConfidentialTxData {
    final_data: PubInitConfidentialTxData,
    memo: ReverseConfidentialTxMemo,
    sig: Signature,
}

/// Holds the memo for reversal of the confidential transaction sent by the mediator.
pub struct ReverseConfidentialTxMemo {
    enc_amount_using_rcvr: EncryptedAmount,
    enc_refreshed_amount: EncryptedAmount,
    enc_asset_id_using_rcvr: EncryptedAssetId,
}

pub trait ConfidentialTransactionReverseAndProcessMediator {
    /// This function is called by the mediator to reverse and process the reversal of
    /// the transaction. It corresponds to `ReverseCTX` of the MERCAT paper.
    fn create(
        &self,
        conf_tx_final_data: PubFinalConfidentialTxData,
        mdtr_enc_keys: EncryptionSecKey,
        mdtr_sign_keys: SigningKeys,
        state: ConfidentialTxState,
    ) -> Fallible<(PubReverseConfidentialTxData, ConfidentialTxState)>;
}

pub trait ConfidentialTransactionReverseAndProcessVerifier {
    /// This function is called by validators to verify the reversal and processing of the
    /// reversal transaction.
    fn verify(
        &self,
        reverse_conf_tx_data: PubReverseConfidentialTxData,
        mdtr_sign_pub_key: SigningPubKey,
        state: ConfidentialTxState,
    ) -> Fallible<ConfidentialTxState>;
}<|MERGE_RESOLUTION|>--- conflicted
+++ resolved
@@ -1,11 +1,8 @@
 //! mercat is the library that implements the confidential transactions
 //! of the MERCAT, as defined in the section 6 of the whitepaper.
 
-<<<<<<< HEAD
 pub mod account;
-=======
 pub mod asset;
->>>>>>> 7060b2f1
 pub mod conf_tx;
 
 use crate::{
