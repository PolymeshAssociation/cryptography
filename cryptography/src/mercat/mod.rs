--- conflicted
+++ resolved
@@ -20,14 +20,14 @@
         wellformedness_proof::{WellformednessFinalResponse, WellformednessInitialMessage},
         CipherText, CommitmentWitness, ElgamalPublicKey, ElgamalSecretKey,
     },
-    errors::{Error, Fallible},
+    errors::{Error, ErrorKind, Fallible},
     AssetId, Balance,
 };
 
 use chrono::{DateTime, Utc};
 use curve25519_dalek::{ristretto::RistrettoPoint, scalar::Scalar};
-use rand::rngs::StdRng;
 use rand_core::OsRng;
+use rand_core::{CryptoRng, RngCore};
 use schnorrkel::keys::{Keypair, PublicKey};
 use serde::{Deserialize, Serialize};
 
@@ -319,12 +319,12 @@
     /// Creates a public account for a user and initializes the balance to zero.
     /// Corresponds to `CreateAccount` method of the MERCAT paper.
     /// This function assumes that the given input `account_id` is unique.
-    fn create_account(
+    fn create_account<T: RngCore + CryptoRng>(
         &self,
         scrt_account: &SecAccount,
         valid_asset_ids: Vec<AssetId>,
         account_id: u32,
-        rng: &mut StdRng,
+        rng: &mut T,
     ) -> Fallible<PubAccount>;
 }
 
@@ -422,13 +422,13 @@
     /// Initializes a confidentional asset issue transaction. Note that the returing
     /// values of this function contain sensitive information. Corresponds
     /// to `CreateAssetIssuanceTx` MERCAT whitepaper.
-    fn initialize(
+    fn initialize<T: RngCore + CryptoRng>(
         &self,
         issr_account_id: u32,
         issr_account: &SecAccount,
         mdtr_pub_key: &EncryptionPubKey,
         amount: Balance,
-        rng: &mut StdRng,
+        rng: &mut T,
     ) -> Fallible<(PubAssetTxData, AssetTxState)>;
 }
 
@@ -557,13 +557,13 @@
     /// This is called by the sender of a confidential transaction. The outputs
     /// can be safely placed on the chain. It corresponds to `CreateCTX` function of
     /// MERCAT paper.
-    fn create_transaction(
+    fn create_transaction<T: RngCore + CryptoRng>(
         &self,
         sndr_account: &Account,
         rcvr_pub_account: &PubAccount,
         mdtr_pub_key: &EncryptionPubKey,
         amount: Balance,
-        rng: &mut StdRng,
+        rng: &mut T,
     ) -> Fallible<(PubInitConfidentialTxData, ConfidentialTxState)>;
 }
 
@@ -580,7 +580,6 @@
 
 pub trait ConfidentialTransactionMediator {
     /// Justify the transaction by mediator.
-<<<<<<< HEAD
     fn justify(
         &self,
         conf_tx_final_data: PubFinalConfidentialTxData,
@@ -599,16 +598,13 @@
         mdtr_sign_pub_key: &SigningPubKey,
         state: ConfidentialTxState,
     ) -> Fallible<ConfidentialTxState>;
-=======
-    fn justify_init() -> Fallible<ConfidentialTxState>;
->>>>>>> 7bbd1e59
 }
 
 pub trait ConfidentialTransactionReceiver {
     /// This function is called the receiver of the transaction to finalize and process
     /// the transaction. It corresponds to `FinalizeCTX` and `ProcessCTX` functions
     /// of the MERCAT paper.
-    fn finalize_and_process(
+    fn finalize_and_process<T: RngCore + CryptoRng>(
         &self,
         conf_tx_init_data: PubInitConfidentialTxData,
         sndr_pub_account: &PubAccount,
@@ -616,7 +612,7 @@
         enc_asset_id: EncryptedAssetId,
         amount: Balance,
         state: ConfidentialTxState,
-        rng: &mut StdRng,
+        rng: &mut T,
     ) -> Fallible<(PubFinalConfidentialTxData, ConfidentialTxState)>;
 }
 
