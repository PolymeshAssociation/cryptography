// TODO check rust guideline for what needs prefixing when importing and calling methods vs calling structs
<<<<<<< HEAD
use crate::{
    asset_proofs::{
        ciphertext_refreshment_proof::CipherTextRefreshmentProverAwaitingChallenge,
        encryption_proofs::single_property_prover,
    },
    errors::{ErrorKind as ConfidentialTxError, Fallible},
    mercat::{
        ConfidentialTxState, EncryptionSecKey, PubAccount, PubFinalConfidentialTxData,
        PubInitConfidentialTxData, Signature, SignatureSecKey, TxSubstate,
    },
};
use rand::{rngs::StdRng, SeedableRng};
=======
use crate::asset_proofs::ciphertext_refreshment_proof::CipherTextRefreshmentProverAwaitingChallenge;
use crate::asset_proofs::encrypt_using_two_pub_keys;
use crate::asset_proofs::encrypting_same_value_proof::EncryptingSameValueProverAwaitingChallenge;
use crate::asset_proofs::encryption_proofs::single_property_prover;
use crate::asset_proofs::range_proof::prove_within_range;
use crate::asset_proofs::CipherText;
use crate::asset_proofs::CommitmentWitness;
use crate::mercat::errors::ConfidentialTxError;
use crate::mercat::lib::*;
use bulletproofs::PedersenGens;
use curve25519_dalek::{ristretto::RistrettoPoint, scalar::Scalar};
use failure::Error;
use rand::rngs::StdRng;
use rand::SeedableRng;
use std::convert::TryFrom;
use zeroize::Zeroizing;
>>>>>>> 120ccff9

// ------------------------------------------------------------------------------------------------
// -                                          Receiver                                            -
// ------------------------------------------------------------------------------------------------

/// The sender of a confidential transaction. Sender creates a transaction
/// and performs initial proofs.
pub struct CtxSender {}

impl ConfidentialTransactionSender for CtxSender {
    fn create(
        &self,
        sndr_enc_keys: EncryptionKeys,
        sndr_sign_key: SignatureSecKey,
        sndr_account: PubAccount,
        rcvr_pub_key: EncryptionPubKey,
        rcvr_account: PubAccount,
        asset_id: u32,
        amount: u32,
        rng: &mut StdRng,
    ) -> Result<(PubInitConfidentialTxData, ConfidentialTxState), Error> {
        let range = 32;
        // Prove that the amount encrypted under different public keys are the same
        let witness = CommitmentWitness::try_from((amount, Scalar::random(rng)))?;
        let (sndr_new_enc_amount, rcvr_new_enc_amount) =
            encrypt_using_two_pub_keys(&witness, sndr_enc_keys.pblc.key(), rcvr_pub_key.key());

        let amount_equal_cipher_proof =
            CipherEqualDifferentPubKeyProof::new(single_property_prover(
                EncryptingSameValueProverAwaitingChallenge {
                    pub_key1: sndr_enc_keys.pblc.key(),
                    pub_key2: rcvr_pub_key.key(),
                    w: Zeroizing::new(witness),
                },
                rng,
            )?);

        // Prove that committed amount is not negative
        let blinding = Scalar::random(rng);
        let non_neg_amount_proof = InRangeProof {
            proof: prove_within_range(amount.into(), blinding, range)?.0,
            commitment: sndr_new_enc_amount.y.compress(),
            range: range,
        };

        // Refresh the encrypted balance and prove that the refreshment was done
        // correctly
        let refreshed_enc_balance = sndr_account
            .enc_balance
            .refresh(&sndr_enc_keys.scrt.clone().key(), rng)?;
        let balance_refreshed_same_proof = CipherEqualSamePubKeyProof::new(single_property_prover(
            CipherTextRefreshmentProverAwaitingChallenge::new(
                sndr_enc_keys.scrt.clone().key(),
                sndr_account.enc_balance,
                refreshed_enc_balance,
            ),
            rng,
        )?);

        // Prove that sender has enough funds
        // NOTE: If this decryption ends up being too slow, we can pass in the balance
        // as input.
        let balance = sndr_enc_keys
            .scrt
            .clone()
            .key()
            .decrypt(&sndr_account.enc_balance)?;
        // TODO: does the blinding have to be the same as the one used in encryption?
        let blinding = Scalar::random(rng);
        let enough_fund_commitment = refreshed_enc_balance.y - sndr_new_enc_amount.y;
        let enough_fund_proof = InRangeProof {
            proof: prove_within_range((balance - amount).into(), blinding, range)?.0,
            commitment: enough_fund_commitment.compress(),
            range: range,
        };

        // Prove that the encrytped asset id is the same
        let enc_asset_id_using_receiver = rcvr_pub_key.key().encrypt_value(asset_id)?;
        // TODO: what is the blinding value here?
        let blinding = Scalar::random(rng);
        let asset_id_equal_cipher_proof =
            CipherEqualDifferentPubKeyProof::new(single_property_prover(
                EncryptingSameValueProverAwaitingChallenge {
                    pub_key1: sndr_enc_keys.pblc.key(),
                    pub_key2: rcvr_pub_key.key(),
                    w: Zeroizing::new(CommitmentWitness::try_from((balance - amount, blinding))?),
                },
                rng,
            )?);

        let memo = ConfidentialTxMemo {
            sndr_account_id: sndr_account.id,
            rcvr_account_id: rcvr_account.id,
            enc_amount_using_sndr: sndr_new_enc_amount,
            enc_amount_using_rcvr: rcvr_new_enc_amount,
            sndr_pub_key: sndr_enc_keys.pblc,
            rcvr_pub_key: rcvr_pub_key,
            enc_refreshed_balance: refreshed_enc_balance,
            enc_asset_id_using_rcvr: enc_asset_id_using_receiver,
        };
        // TODO: sign memo and all the five proofs
        let sig = Signature {};

        let init_data = PubInitConfidentialTxData {
            amount_equal_cipher_proof: amount_equal_cipher_proof,
            non_neg_amount_proof: non_neg_amount_proof,
            enough_fund_proof: enough_fund_proof,
            memo: memo,
            asset_id_equal_cipher_proof: asset_id_equal_cipher_proof,
            balance_refreshed_same_proof: balance_refreshed_same_proof,
            sig: sig,
        };
        Ok((
            init_data,
            ConfidentialTxState::Initialization(TxSubstate::Started),
        ))
    }
}
// ------------------------------------------------------------------------------------------------
// -                                          Receiver                                            -
// ------------------------------------------------------------------------------------------------

/// The receiver of a confidential transaction. Receiver finalizes and processes
/// transaction.
pub struct CtxReceiver {}

impl ConfidentialTransactionReceiver for CtxReceiver {
    fn finalize_and_process(
        &self,
        conf_tx_init_data: PubInitConfidentialTxData,
        rcvr_enc_keys: (EncryptionPubKey, EncryptionSecKey),
        rcvr_sign_key: SignatureSecKey,
        sndr_pub_key: EncryptionPubKey,
        sndr_account: PubAccount,
        rcvr_account: PubAccount,
        enc_asset_id: EncryptedAssetId,
        amount: u32,
        state: ConfidentialTxState,
        rng: &mut StdRng,
    ) -> Result<(PubFinalConfidentialTxData, ConfidentialTxState), Error> {
        self.finalize_by_receiver(
            conf_tx_init_data,
            rcvr_enc_keys.1,
            rcvr_sign_key,
            rcvr_account,
            state,
            amount,
            rng,
        )?;

        // TODO: will complete this in the ctx processing story
        //ensure!(false, ConfidentialTxError::NotImplemented)
        Err(ConfidentialTxError::NotImplemented.into())
    }
}

impl CtxReceiver {
    /// This function is called by the receiver of the transaction to finalize the
    /// transaction. It corresponds to `FinalizeCTX` function of the MERCAT paper.
    pub fn finalize_by_receiver(
        &self,
        conf_tx_init_data: PubInitConfidentialTxData,
        rcvr_enc_sec: EncryptionSecKey,
        _: SignatureSecKey,
        rcvr_account: PubAccount,
        state: ConfidentialTxState,
        expected_amount: u32,
<<<<<<< HEAD
    ) -> Fallible<(PubFinalConfidentialTxData, ConfidentialTxState)> {
=======
        rng: &mut StdRng,
    ) -> Result<(PubFinalConfidentialTxData, ConfidentialTxState), Error> {
>>>>>>> 120ccff9
        // ensure that the previous state is correct
        match state {
            ConfidentialTxState::InitilaziationJustification(TxSubstate::Verified) => (),
            _ => return Err(ConfidentialTxError::InvalidPreviousState { state }.into()),
        }

        // Check that amount is correct
        let received_amount = rcvr_enc_sec
            .key
            .decrypt(&conf_tx_init_data.memo.enc_amount_using_rcvr)?;

        ensure!(
            received_amount == expected_amount,
            ConfidentialTxError::TransactionAmountMismatch {
                expected_amount,
                received_amount
            }
        );

        // Check rcvc public keys match
<<<<<<< HEAD
        let acc_key = conf_tx_init_data.memo.rcvr_pub_key.key;
        let memo_key = rcvr_account.memo.owner_pub_key.key;
=======
        let acc_key = conf_tx_init_data.memo.rcvr_pub_key.key();
        let memo_key = rcvr_account.memo.owner_pub_key.key();
>>>>>>> 120ccff9
        ensure!(
            acc_key == memo_key,
            ConfidentialTxError::InputPubKeyMismatch
        );

        // Generate proof of equality of asset ids
        let enc_asset_id_from_sndr = conf_tx_init_data.memo.enc_asset_id_using_rcvr;
        let enc_asset_id_from_rcvr_acc = rcvr_account.enc_asset_id;
        let prover = CipherTextRefreshmentProverAwaitingChallenge::new(
            rcvr_enc_sec.key,
            enc_asset_id_from_rcvr_acc,
            enc_asset_id_from_sndr,
        );

        single_property_prover(prover, rng).and_then(|(init, response)| {
            Ok((
                PubFinalConfidentialTxData {
                    init_data: conf_tx_init_data,
                    asset_id_equal_cipher_proof: CipherEqualSamePubKeyProof { init, response },
                    sig: Signature {}, // TODO: sign memo + ALL the proofs of init and final
                },
                ConfidentialTxState::Finalization(TxSubstate::Started),
            ))
        })
    }
}

// ------------------------------------------------------------------------------------------------
// -                                          Validator                                           -
// ------------------------------------------------------------------------------------------------

/// Verifies the the proofs that that are performed by both the Sender and the Receiver of a
/// confidential transaction.
pub struct CtxReceiverValidator {}

//impl ConfidentialTransactionFinalizeAndProcessVerifier for CtxReceiverValidator {
//    fn verify(
//        &self,
//        sndr_account: PubAccount,
//        rcvr_account: PubAccount,
//        rcvr_sign_pub_key: SignaturePubKey,
//        conf_tx_final_data: PubFinalConfidentialTxData,
//        state: ConfidentialTxState,
//    ) -> Result<ConfidentialTxState, Error> {
//    }
//}

impl CtxReceiverValidator {
    pub fn verify_finalize_by_receiver(
        &self,
        sndr_account: PubAccount,
        rcvr_account: PubAccount,
        conf_tx_final_data: PubFinalConfidentialTxData,
        state: ConfidentialTxState,
    ) {
    }
}

// ------------------------------------------------------------------------
// Tests
// ------------------------------------------------------------------------

#[cfg(test)]
mod tests {
    extern crate wasm_bindgen_test;
    use super::*;
    use crate::{
        asset_proofs::{CipherText, ElgamalSecretKey},
        mercat::{
            ConfidentialTxMemo, CorrectnessProof, EncryptionPubKey, MembershipProof,
            SignaturePubKey, WellformednessProof,
        },
    };
    use curve25519_dalek::scalar::Scalar;
    use wasm_bindgen_test::*;

    // -------------------------- mock helper methods -----------------------

    fn mock_gen_enc_key_pair(seed: u8) -> EncryptionKeys {
        let mut rng = StdRng::from_seed([seed; 32]);
        let elg_secret = ElgamalSecretKey::new(Scalar::random(&mut rng));
        let elg_pub = elg_secret.get_public_key();
<<<<<<< HEAD
        (elg_pub.into(), elg_secret.into())
=======
        EncryptionKeys {
            pblc: EncryptionPubKey(elg_pub),
            scrt: EncryptionSecKey(elg_secret),
        }
>>>>>>> 120ccff9
    }

    fn mock_gen_sign_key_pair() -> SignatureKeys {
        const SEED: [u8; 32] = [17u8; 32];
        let mut rng = StdRng::from_seed(SEED);
        let elg_secret = ElgamalSecretKey::new(Scalar::random(&mut rng));
        let elg_pub = elg_secret.get_public_key();
        SignatureKeys {
            pblc: SignaturePubKey(elg_pub),
            scrt: SignatureSecKey(elg_secret),
        }
    }

    fn mock_ctx_init_memo(
        rcvr_pub_key: EncryptionPubKey,
        amount: u32,
        asset_id: u32,
    ) -> ConfidentialTxMemo {
        ConfidentialTxMemo {
            sndr_account_id: 0,
            rcvr_account_id: 0,
            enc_amount_using_sndr: CipherText::default(),
<<<<<<< HEAD
            enc_amount_using_rcvr: rcvr_pub_key.key.encrypt_value(amount).unwrap(),
            sndr_pub_key: EncryptionPubKey::default(),
            rcvr_pub_key: rcvr_pub_key.clone(),
            enc_refreshed_amount: CipherText::default(),
            enc_asset_id_using_rcvr: rcvr_pub_key.key.encrypt_value(asset_id).unwrap(),
        }
    }

    fn mock_gen_account(rcvr_pub_key: EncryptionPubKey, asset_id: u32) -> Fallible<PubAccount> {
        Ok(PubAccount {
            enc_asset_id: rcvr_pub_key.key.encrypt_value(asset_id)?,
            memo: rcvr_pub_key.into(),
=======
            enc_amount_using_rcvr: rcvr_pub_key.key().encrypt_value(amount).unwrap(),
            sndr_pub_key: EncryptionPubKey::default(),
            rcvr_pub_key: rcvr_pub_key,
            enc_refreshed_balance: CipherText::default(),
            enc_asset_id_using_rcvr: rcvr_pub_key.key().encrypt_value(asset_id).unwrap(),
        }
    }

    fn mock_account_memo(rcvr_pub_key: EncryptionPubKey) -> AccountMemo {
        AccountMemo {
            owner_pub_key: rcvr_pub_key,
            timestamp: std::time::Instant::now(),
        }
    }

    fn mock_gen_account(rcvr_pub_key: EncryptionPubKey, asset_id: u32) -> PubAccount {
        PubAccount {
            id: 1,
            enc_asset_id: rcvr_pub_key.key().encrypt_value(asset_id).unwrap(),
>>>>>>> 120ccff9
            enc_balance: CipherText::default(),
            asset_wellformedness_proof: WellformednessProof::default(),
            asset_membership_proof: MembershipProof::default(),
            balance_correctness_proof: CorrectnessProof::default(),
            sign: Signature::default(),
        })
    }

    fn mock_ctx_init_data(
        rcvr_pub_key: EncryptionPubKey,
        expected_amount: u32,
        asset_id: u32,
    ) -> PubInitConfidentialTxData {
        PubInitConfidentialTxData {
            memo: mock_ctx_init_memo(rcvr_pub_key, expected_amount, asset_id),
            asset_id_equal_cipher_proof: CipherEqualDifferentPubKeyProof::default(),
            amount_equal_cipher_proof: CipherEqualDifferentPubKeyProof::default(),
            non_neg_amount_proof: InRangeProof::default(),
            enough_fund_proof: InRangeProof::default(),
            balance_refreshed_same_proof: CipherEqualSamePubKeyProof::default(),
            sig: Signature::default(),
        }
    }

    // -------------------------- tests -----------------------

    #[test]
    #[wasm_bindgen_test]
    fn test_finalize_ctx_success() {
        let ctx_rcvr = CtxReceiver {};
        let expected_amount = 10;
        let asset_id = 20;

        let rcvr_enc_keys = mock_gen_enc_key_pair(17u8);
        let rcvr_sign_keys = mock_gen_sign_key_pair();

<<<<<<< HEAD
        let conf_tx_init_data = PubInitConfidentialTxData {
            memo: mock_ctx_init_memo(rcvr_enc_keys.0.clone(), expected_amount, asset_id), // should the ".0" be changed into named fields?
            ..Default::default()
        };
        let rcvr_account =
            mock_gen_account(rcvr_enc_keys.0.clone(), asset_id).expect("Mock Gen account"); // should the ".0" be changed into named fields?
=======
        let ctx_init_data = mock_ctx_init_data(rcvr_enc_keys.pblc, expected_amount, asset_id);
        let rcvr_account = mock_gen_account(rcvr_enc_keys.pblc, asset_id);
>>>>>>> 120ccff9
        let valid_state = ConfidentialTxState::InitilaziationJustification(TxSubstate::Verified);

        let result = ctx_rcvr.finalize_by_receiver(
            ctx_init_data,
            rcvr_enc_keys.scrt,
            rcvr_sign_keys.scrt,
            rcvr_account,
            valid_state,
            expected_amount,
            &mut StdRng::from_seed([17u8; 32]),
        );

        match result {
            Err(e) => assert!(false, "{:?}", e),
            _ => (),
        }
        // Correctness of the proof will be verified in the verify function
    }

    #[test]
    #[wasm_bindgen_test]
    fn test_finalize_ctx_prev_state_error() {
        let ctx_rcvr = CtxReceiver {};
        let expected_amount = 10;
        let asset_id = 20;

        let rcvr_enc_keys = mock_gen_enc_key_pair(17u8);
        let rcvr_sign_keys = mock_gen_sign_key_pair();

<<<<<<< HEAD
        let conf_tx_init_data = PubInitConfidentialTxData {
            memo: mock_ctx_init_memo(rcvr_enc_keys.0.clone(), expected_amount, asset_id), // should the ".0" be changed into named fields?
            ..Default::default()
        };
        let rcvr_account =
            mock_gen_account(rcvr_enc_keys.0.clone(), asset_id).expect("Mock Gen account"); // should the ".0" be changed into named fields?
=======
        let ctx_init_data = mock_ctx_init_data(rcvr_enc_keys.pblc, expected_amount, asset_id);
        let rcvr_account = mock_gen_account(rcvr_enc_keys.pblc, asset_id);
>>>>>>> 120ccff9
        let invalid_state = ConfidentialTxState::InitilaziationJustification(TxSubstate::Started);

        let result = ctx_rcvr.finalize_by_receiver(
            ctx_init_data,
            rcvr_enc_keys.scrt,
            rcvr_sign_keys.scrt,
            rcvr_account,
            invalid_state.clone(),
            expected_amount,
            &mut StdRng::from_seed([17u8; 32]),
        );

<<<<<<< HEAD
        assert_err!(
            result,
            ConfidentialTxError::InvalidPreviousState {
                state: invalid_state
            }
        );
=======
        match result {
            Err(e) => assert_eq!(
                e.downcast::<ConfidentialTxError>().unwrap(),
                ConfidentialTxError::InvalidPreviousState {
                    state: invalid_state,
                }
            ),
            _ => assert!(false, "Expected error, got OK!"),
        }
    }

    #[test]
    #[wasm_bindgen_test]
    fn test_finalize_ctx_amount_mismatch_error() {
        let ctx_rcvr = CtxReceiver {};
        let expected_amount = 10;
        let received_amount = 20;
        let asset_id = 20;

        let rcvr_enc_keys = mock_gen_enc_key_pair(17u8);
        let rcvr_sign_keys = mock_gen_sign_key_pair();

        let ctx_init_data = mock_ctx_init_data(rcvr_enc_keys.pblc, received_amount, asset_id);
        let rcvr_account = mock_gen_account(rcvr_enc_keys.pblc, asset_id);
        let valid_state = ConfidentialTxState::InitilaziationJustification(TxSubstate::Verified);

        let result = ctx_rcvr.finalize_by_receiver(
            ctx_init_data,
            rcvr_enc_keys.scrt,
            rcvr_sign_keys.scrt,
            rcvr_account,
            valid_state,
            expected_amount,
            &mut StdRng::from_seed([17u8; 32]),
        );

        match result {
            Err(e) => assert_eq!(
                e.downcast::<ConfidentialTxError>().unwrap(),
                ConfidentialTxError::TransactionAmountMismatch {
                    expected_amount,
                    received_amount
                },
            ),
            _ => assert!(false, "Expected error, got OK!"),
        }
    }

    #[test]
    #[wasm_bindgen_test]
    fn test_finalize_ctx_pub_key_mismatch_error() {
        let ctx_rcvr = CtxReceiver {};
        let expected_amount = 10;
        let asset_id = 20;

        let rcvr_enc_keys = mock_gen_enc_key_pair(17u8);
        let wrong_enc_keys = mock_gen_enc_key_pair(18u8);
        let rcvr_sign_keys = mock_gen_sign_key_pair();

        let ctx_init_data = mock_ctx_init_data(rcvr_enc_keys.pblc, expected_amount, asset_id);
        let rcvr_account = mock_gen_account(wrong_enc_keys.pblc, asset_id);
        let valid_state = ConfidentialTxState::InitilaziationJustification(TxSubstate::Verified);

        let result = ctx_rcvr.finalize_by_receiver(
            ctx_init_data,
            rcvr_enc_keys.scrt,
            rcvr_sign_keys.scrt,
            rcvr_account,
            valid_state,
            expected_amount,
            &mut StdRng::from_seed([17u8; 32]),
        );

        match result {
            Err(e) => assert_eq!(
                e.downcast::<ConfidentialTxError>().unwrap(),
                ConfidentialTxError::InputPubKeyMismatch,
            ),
            _ => assert!(false, "Expected error, got OK!"),
        }
>>>>>>> 120ccff9
    }
}<|MERGE_RESOLUTION|>--- conflicted
+++ resolved
@@ -1,35 +1,25 @@
 // TODO check rust guideline for what needs prefixing when importing and calling methods vs calling structs
-<<<<<<< HEAD
 use crate::{
     asset_proofs::{
         ciphertext_refreshment_proof::CipherTextRefreshmentProverAwaitingChallenge,
-        encryption_proofs::single_property_prover,
+        encrypt_using_two_pub_keys,
+        encrypting_same_value_proof::EncryptingSameValueProverAwaitingChallenge,
+        encryption_proofs::single_property_prover, range_proof::prove_within_range,
+        CommitmentWitness,
     },
     errors::{ErrorKind as ConfidentialTxError, Fallible},
     mercat::{
-        ConfidentialTxState, EncryptionSecKey, PubAccount, PubFinalConfidentialTxData,
-        PubInitConfidentialTxData, Signature, SignatureSecKey, TxSubstate,
+        CipherEqualDifferentPubKeyProof, CipherEqualSamePubKeyProof,
+        ConfidentialTransactionReceiver, ConfidentialTransactionSender, ConfidentialTxMemo,
+        ConfidentialTxState, EncryptedAssetId, EncryptionKeys, EncryptionPubKey, EncryptionSecKey,
+        InRangeProof, PubAccount, PubFinalConfidentialTxData, PubInitConfidentialTxData, Signature,
+        SignatureSecKey, TxSubstate,
     },
 };
+use curve25519_dalek::scalar::Scalar;
 use rand::{rngs::StdRng, SeedableRng};
-=======
-use crate::asset_proofs::ciphertext_refreshment_proof::CipherTextRefreshmentProverAwaitingChallenge;
-use crate::asset_proofs::encrypt_using_two_pub_keys;
-use crate::asset_proofs::encrypting_same_value_proof::EncryptingSameValueProverAwaitingChallenge;
-use crate::asset_proofs::encryption_proofs::single_property_prover;
-use crate::asset_proofs::range_proof::prove_within_range;
-use crate::asset_proofs::CipherText;
-use crate::asset_proofs::CommitmentWitness;
-use crate::mercat::errors::ConfidentialTxError;
-use crate::mercat::lib::*;
-use bulletproofs::PedersenGens;
-use curve25519_dalek::{ristretto::RistrettoPoint, scalar::Scalar};
-use failure::Error;
-use rand::rngs::StdRng;
-use rand::SeedableRng;
 use std::convert::TryFrom;
 use zeroize::Zeroizing;
->>>>>>> 120ccff9
 
 // ------------------------------------------------------------------------------------------------
 // -                                          Receiver                                            -
@@ -50,18 +40,18 @@
         asset_id: u32,
         amount: u32,
         rng: &mut StdRng,
-    ) -> Result<(PubInitConfidentialTxData, ConfidentialTxState), Error> {
+    ) -> Fallible<(PubInitConfidentialTxData, ConfidentialTxState)> {
         let range = 32;
         // Prove that the amount encrypted under different public keys are the same
         let witness = CommitmentWitness::try_from((amount, Scalar::random(rng)))?;
         let (sndr_new_enc_amount, rcvr_new_enc_amount) =
-            encrypt_using_two_pub_keys(&witness, sndr_enc_keys.pblc.key(), rcvr_pub_key.key());
+            encrypt_using_two_pub_keys(&witness, sndr_enc_keys.pblc.key, rcvr_pub_key.key);
 
         let amount_equal_cipher_proof =
             CipherEqualDifferentPubKeyProof::new(single_property_prover(
                 EncryptingSameValueProverAwaitingChallenge {
-                    pub_key1: sndr_enc_keys.pblc.key(),
-                    pub_key2: rcvr_pub_key.key(),
+                    pub_key1: sndr_enc_keys.pblc.key,
+                    pub_key2: rcvr_pub_key.key,
                     w: Zeroizing::new(witness),
                 },
                 rng,
@@ -79,10 +69,10 @@
         // correctly
         let refreshed_enc_balance = sndr_account
             .enc_balance
-            .refresh(&sndr_enc_keys.scrt.clone().key(), rng)?;
+            .refresh(&sndr_enc_keys.scrt.key, rng)?;
         let balance_refreshed_same_proof = CipherEqualSamePubKeyProof::new(single_property_prover(
             CipherTextRefreshmentProverAwaitingChallenge::new(
-                sndr_enc_keys.scrt.clone().key(),
+                sndr_enc_keys.scrt.key.clone(),
                 sndr_account.enc_balance,
                 refreshed_enc_balance,
             ),
@@ -92,11 +82,7 @@
         // Prove that sender has enough funds
         // NOTE: If this decryption ends up being too slow, we can pass in the balance
         // as input.
-        let balance = sndr_enc_keys
-            .scrt
-            .clone()
-            .key()
-            .decrypt(&sndr_account.enc_balance)?;
+        let balance = sndr_enc_keys.scrt.key.decrypt(&sndr_account.enc_balance)?;
         // TODO: does the blinding have to be the same as the one used in encryption?
         let blinding = Scalar::random(rng);
         let enough_fund_commitment = refreshed_enc_balance.y - sndr_new_enc_amount.y;
@@ -107,14 +93,14 @@
         };
 
         // Prove that the encrytped asset id is the same
-        let enc_asset_id_using_receiver = rcvr_pub_key.key().encrypt_value(asset_id)?;
+        let enc_asset_id_using_receiver = rcvr_pub_key.key.encrypt_value(asset_id)?;
         // TODO: what is the blinding value here?
         let blinding = Scalar::random(rng);
         let asset_id_equal_cipher_proof =
             CipherEqualDifferentPubKeyProof::new(single_property_prover(
                 EncryptingSameValueProverAwaitingChallenge {
-                    pub_key1: sndr_enc_keys.pblc.key(),
-                    pub_key2: rcvr_pub_key.key(),
+                    pub_key1: sndr_enc_keys.pblc.key,
+                    pub_key2: rcvr_pub_key.key,
                     w: Zeroizing::new(CommitmentWitness::try_from((balance - amount, blinding))?),
                 },
                 rng,
@@ -169,7 +155,7 @@
         amount: u32,
         state: ConfidentialTxState,
         rng: &mut StdRng,
-    ) -> Result<(PubFinalConfidentialTxData, ConfidentialTxState), Error> {
+    ) -> Fallible<(PubFinalConfidentialTxData, ConfidentialTxState)> {
         self.finalize_by_receiver(
             conf_tx_init_data,
             rcvr_enc_keys.1,
@@ -197,12 +183,8 @@
         rcvr_account: PubAccount,
         state: ConfidentialTxState,
         expected_amount: u32,
-<<<<<<< HEAD
+        rng: &mut StdRng,
     ) -> Fallible<(PubFinalConfidentialTxData, ConfidentialTxState)> {
-=======
-        rng: &mut StdRng,
-    ) -> Result<(PubFinalConfidentialTxData, ConfidentialTxState), Error> {
->>>>>>> 120ccff9
         // ensure that the previous state is correct
         match state {
             ConfidentialTxState::InitilaziationJustification(TxSubstate::Verified) => (),
@@ -223,13 +205,8 @@
         );
 
         // Check rcvc public keys match
-<<<<<<< HEAD
         let acc_key = conf_tx_init_data.memo.rcvr_pub_key.key;
         let memo_key = rcvr_account.memo.owner_pub_key.key;
-=======
-        let acc_key = conf_tx_init_data.memo.rcvr_pub_key.key();
-        let memo_key = rcvr_account.memo.owner_pub_key.key();
->>>>>>> 120ccff9
         ensure!(
             acc_key == memo_key,
             ConfidentialTxError::InputPubKeyMismatch
@@ -299,8 +276,8 @@
     use crate::{
         asset_proofs::{CipherText, ElgamalSecretKey},
         mercat::{
-            ConfidentialTxMemo, CorrectnessProof, EncryptionPubKey, MembershipProof,
-            SignaturePubKey, WellformednessProof,
+            ConfidentialTxMemo, CorrectnessProof, EncryptionKeys, EncryptionPubKey,
+            EncryptionSecKey, MembershipProof, SignatureKeys, SignaturePubKey, WellformednessProof,
         },
     };
     use curve25519_dalek::scalar::Scalar;
@@ -312,14 +289,10 @@
         let mut rng = StdRng::from_seed([seed; 32]);
         let elg_secret = ElgamalSecretKey::new(Scalar::random(&mut rng));
         let elg_pub = elg_secret.get_public_key();
-<<<<<<< HEAD
-        (elg_pub.into(), elg_secret.into())
-=======
         EncryptionKeys {
-            pblc: EncryptionPubKey(elg_pub),
-            scrt: EncryptionSecKey(elg_secret),
-        }
->>>>>>> 120ccff9
+            pblc: elg_pub.into(),
+            scrt: elg_secret.into(),
+        }
     }
 
     fn mock_gen_sign_key_pair() -> SignatureKeys {
@@ -328,8 +301,8 @@
         let elg_secret = ElgamalSecretKey::new(Scalar::random(&mut rng));
         let elg_pub = elg_secret.get_public_key();
         SignatureKeys {
-            pblc: SignaturePubKey(elg_pub),
-            scrt: SignatureSecKey(elg_secret),
+            pblc: elg_pub.into(),
+            scrt: elg_secret.into(),
         }
     }
 
@@ -338,48 +311,32 @@
         amount: u32,
         asset_id: u32,
     ) -> ConfidentialTxMemo {
+        let enc_amount_using_rcvr = rcvr_pub_key.key.encrypt_value(amount).unwrap();
+        let enc_asset_id_using_rcvr = rcvr_pub_key.key.encrypt_value(asset_id).unwrap();
+
         ConfidentialTxMemo {
             sndr_account_id: 0,
             rcvr_account_id: 0,
             enc_amount_using_sndr: CipherText::default(),
-<<<<<<< HEAD
-            enc_amount_using_rcvr: rcvr_pub_key.key.encrypt_value(amount).unwrap(),
+            enc_amount_using_rcvr,
             sndr_pub_key: EncryptionPubKey::default(),
-            rcvr_pub_key: rcvr_pub_key.clone(),
-            enc_refreshed_amount: CipherText::default(),
-            enc_asset_id_using_rcvr: rcvr_pub_key.key.encrypt_value(asset_id).unwrap(),
+            rcvr_pub_key,
+            enc_refreshed_balance: CipherText::default(),
+            enc_asset_id_using_rcvr,
         }
     }
 
     fn mock_gen_account(rcvr_pub_key: EncryptionPubKey, asset_id: u32) -> Fallible<PubAccount> {
+        let enc_asset_id = rcvr_pub_key.key.encrypt_value(asset_id)?;
+
         Ok(PubAccount {
-            enc_asset_id: rcvr_pub_key.key.encrypt_value(asset_id)?,
-            memo: rcvr_pub_key.into(),
-=======
-            enc_amount_using_rcvr: rcvr_pub_key.key().encrypt_value(amount).unwrap(),
-            sndr_pub_key: EncryptionPubKey::default(),
-            rcvr_pub_key: rcvr_pub_key,
-            enc_refreshed_balance: CipherText::default(),
-            enc_asset_id_using_rcvr: rcvr_pub_key.key().encrypt_value(asset_id).unwrap(),
-        }
-    }
-
-    fn mock_account_memo(rcvr_pub_key: EncryptionPubKey) -> AccountMemo {
-        AccountMemo {
-            owner_pub_key: rcvr_pub_key,
-            timestamp: std::time::Instant::now(),
-        }
-    }
-
-    fn mock_gen_account(rcvr_pub_key: EncryptionPubKey, asset_id: u32) -> PubAccount {
-        PubAccount {
             id: 1,
-            enc_asset_id: rcvr_pub_key.key().encrypt_value(asset_id).unwrap(),
->>>>>>> 120ccff9
+            enc_asset_id,
             enc_balance: CipherText::default(),
             asset_wellformedness_proof: WellformednessProof::default(),
             asset_membership_proof: MembershipProof::default(),
             balance_correctness_proof: CorrectnessProof::default(),
+            memo: rcvr_pub_key.into(),
             sign: Signature::default(),
         })
     }
@@ -412,17 +369,9 @@
         let rcvr_enc_keys = mock_gen_enc_key_pair(17u8);
         let rcvr_sign_keys = mock_gen_sign_key_pair();
 
-<<<<<<< HEAD
-        let conf_tx_init_data = PubInitConfidentialTxData {
-            memo: mock_ctx_init_memo(rcvr_enc_keys.0.clone(), expected_amount, asset_id), // should the ".0" be changed into named fields?
-            ..Default::default()
-        };
-        let rcvr_account =
-            mock_gen_account(rcvr_enc_keys.0.clone(), asset_id).expect("Mock Gen account"); // should the ".0" be changed into named fields?
-=======
-        let ctx_init_data = mock_ctx_init_data(rcvr_enc_keys.pblc, expected_amount, asset_id);
-        let rcvr_account = mock_gen_account(rcvr_enc_keys.pblc, asset_id);
->>>>>>> 120ccff9
+        let ctx_init_data =
+            mock_ctx_init_data(rcvr_enc_keys.pblc.clone(), expected_amount, asset_id);
+        let rcvr_account = mock_gen_account(rcvr_enc_keys.pblc.clone(), asset_id).unwrap();
         let valid_state = ConfidentialTxState::InitilaziationJustification(TxSubstate::Verified);
 
         let result = ctx_rcvr.finalize_by_receiver(
@@ -452,17 +401,9 @@
         let rcvr_enc_keys = mock_gen_enc_key_pair(17u8);
         let rcvr_sign_keys = mock_gen_sign_key_pair();
 
-<<<<<<< HEAD
-        let conf_tx_init_data = PubInitConfidentialTxData {
-            memo: mock_ctx_init_memo(rcvr_enc_keys.0.clone(), expected_amount, asset_id), // should the ".0" be changed into named fields?
-            ..Default::default()
-        };
-        let rcvr_account =
-            mock_gen_account(rcvr_enc_keys.0.clone(), asset_id).expect("Mock Gen account"); // should the ".0" be changed into named fields?
-=======
-        let ctx_init_data = mock_ctx_init_data(rcvr_enc_keys.pblc, expected_amount, asset_id);
-        let rcvr_account = mock_gen_account(rcvr_enc_keys.pblc, asset_id);
->>>>>>> 120ccff9
+        let ctx_init_data =
+            mock_ctx_init_data(rcvr_enc_keys.pblc.clone(), expected_amount, asset_id);
+        let rcvr_account = mock_gen_account(rcvr_enc_keys.pblc.clone(), asset_id).unwrap();
         let invalid_state = ConfidentialTxState::InitilaziationJustification(TxSubstate::Started);
 
         let result = ctx_rcvr.finalize_by_receiver(
@@ -475,23 +416,12 @@
             &mut StdRng::from_seed([17u8; 32]),
         );
 
-<<<<<<< HEAD
         assert_err!(
             result,
             ConfidentialTxError::InvalidPreviousState {
-                state: invalid_state
+                state: invalid_state,
             }
         );
-=======
-        match result {
-            Err(e) => assert_eq!(
-                e.downcast::<ConfidentialTxError>().unwrap(),
-                ConfidentialTxError::InvalidPreviousState {
-                    state: invalid_state,
-                }
-            ),
-            _ => assert!(false, "Expected error, got OK!"),
-        }
     }
 
     #[test]
@@ -505,8 +435,9 @@
         let rcvr_enc_keys = mock_gen_enc_key_pair(17u8);
         let rcvr_sign_keys = mock_gen_sign_key_pair();
 
-        let ctx_init_data = mock_ctx_init_data(rcvr_enc_keys.pblc, received_amount, asset_id);
-        let rcvr_account = mock_gen_account(rcvr_enc_keys.pblc, asset_id);
+        let ctx_init_data =
+            mock_ctx_init_data(rcvr_enc_keys.pblc.clone(), received_amount, asset_id);
+        let rcvr_account = mock_gen_account(rcvr_enc_keys.pblc.clone(), asset_id).unwrap();
         let valid_state = ConfidentialTxState::InitilaziationJustification(TxSubstate::Verified);
 
         let result = ctx_rcvr.finalize_by_receiver(
@@ -519,16 +450,13 @@
             &mut StdRng::from_seed([17u8; 32]),
         );
 
-        match result {
-            Err(e) => assert_eq!(
-                e.downcast::<ConfidentialTxError>().unwrap(),
-                ConfidentialTxError::TransactionAmountMismatch {
-                    expected_amount,
-                    received_amount
-                },
-            ),
-            _ => assert!(false, "Expected error, got OK!"),
-        }
+        assert_err!(
+            result,
+            ConfidentialTxError::TransactionAmountMismatch {
+                expected_amount,
+                received_amount
+            }
+        );
     }
 
     #[test]
@@ -543,7 +471,7 @@
         let rcvr_sign_keys = mock_gen_sign_key_pair();
 
         let ctx_init_data = mock_ctx_init_data(rcvr_enc_keys.pblc, expected_amount, asset_id);
-        let rcvr_account = mock_gen_account(wrong_enc_keys.pblc, asset_id);
+        let rcvr_account = mock_gen_account(wrong_enc_keys.pblc, asset_id).unwrap();
         let valid_state = ConfidentialTxState::InitilaziationJustification(TxSubstate::Verified);
 
         let result = ctx_rcvr.finalize_by_receiver(
@@ -556,13 +484,6 @@
             &mut StdRng::from_seed([17u8; 32]),
         );
 
-        match result {
-            Err(e) => assert_eq!(
-                e.downcast::<ConfidentialTxError>().unwrap(),
-                ConfidentialTxError::InputPubKeyMismatch,
-            ),
-            _ => assert!(false, "Expected error, got OK!"),
-        }
->>>>>>> 120ccff9
+        assert_err!(result, ConfidentialTxError::InputPubKeyMismatch);
     }
 }