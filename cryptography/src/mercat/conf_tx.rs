--- conflicted
+++ resolved
@@ -28,8 +28,8 @@
 use bulletproofs::PedersenGens;
 use curve25519_dalek::scalar::Scalar;
 use lazy_static::lazy_static;
-use rand::rngs::StdRng;
-use rand_core::OsRng;
+use rand::rngs::OsRng;
+use rand_core::{CryptoRng, RngCore};
 use schnorrkel::{context::SigningContext, signing_context};
 use zeroize::Zeroizing;
 
@@ -46,13 +46,13 @@
 pub struct CtxSender {}
 
 impl ConfidentialTransactionSender for CtxSender {
-    fn create_transaction(
+    fn create_transaction<T: RngCore + CryptoRng>(
         &self,
         sndr_account: &Account,
         rcvr_pub_account: &PubAccount,
         mdtr_pub_key: &EncryptionPubKey,
         amount: Balance,
-        rng: &mut StdRng,
+        rng: &mut T,
     ) -> Fallible<(PubInitConfidentialTxData, ConfidentialTxState)> {
         let gens = PedersenGens::default();
         // NOTE: If this decryption ends up being too slow, we can pass in the balance
@@ -238,7 +238,7 @@
 pub struct CtxReceiver {}
 
 impl ConfidentialTransactionReceiver for CtxReceiver {
-    fn finalize_and_process(
+    fn finalize_and_process<T: RngCore + CryptoRng>(
         &self,
         conf_tx_init_data: PubInitConfidentialTxData,
         sndr_pub_account: &PubAccount,
@@ -246,7 +246,7 @@
         enc_asset_id: EncryptedAssetId,
         amount: Balance,
         state: ConfidentialTxState,
-        rng: &mut StdRng,
+        rng: &mut T,
     ) -> Fallible<(PubFinalConfidentialTxData, ConfidentialTxState)> {
         self.finalize_by_receiver(conf_tx_init_data, rcvr_account, state, amount, rng)?;
 
@@ -258,13 +258,13 @@
 impl CtxReceiver {
     /// This function is called by the receiver of the transaction to finalize the
     /// transaction. It corresponds to `FinalizeCTX` function of the MERCAT paper.
-    pub fn finalize_by_receiver(
+    pub fn finalize_by_receiver<T: RngCore + CryptoRng>(
         &self,
         conf_tx_init_data: PubInitConfidentialTxData,
         rcvr_account: Account,
         state: ConfidentialTxState,
         expected_amount: Balance,
-        rng: &mut StdRng,
+        rng: &mut T,
     ) -> Fallible<(PubFinalConfidentialTxData, ConfidentialTxState)> {
         ensure!(
             state == ConfidentialTxState::Initialization(TxSubstate::Validated),
@@ -375,10 +375,8 @@
             tx_data.asset_id_correctness_proof.response,
         )?;
 
-        let sig = mdtr_sec_account
-            .sign_keys
-            .pair
-            .sign(&conf_tx_final_data.to_bytes()?);
+        let message = conf_tx_final_data.to_bytes()?;
+        let sig = mdtr_sec_account.sign_keys.sign(SIG_CTXT.bytes(&message));
 
         Ok((
             JustifiedPubFinalConfidentialTxData {
@@ -580,14 +578,8 @@
         );
 
         let ctx_data = &conf_tx_justified_final_data;
-        ensure!(
-            sr25519::Pair::verify(
-                &ctx_data.sig,
-                &ctx_data.conf_tx_final_data.to_bytes()?,
-                &mdtr_sign_pub_key.key,
-            ),
-            ErrorKind::SignatureValidationFailure
-        );
+        let message = ctx_data.conf_tx_final_data.to_bytes()?;
+        let _ = mdtr_sign_pub_key.verify(SIG_CTXT.bytes(&message), &ctx_data.sig)?;
 
         Ok(ConfidentialTxState::FinalizationJustification(
             TxSubstate::Validated,
@@ -613,6 +605,7 @@
         AssetId,
     };
     use curve25519_dalek::scalar::Scalar;
+    use rand::rngs::StdRng;
     use rand::SeedableRng;
     use rand_core::{CryptoRng, RngCore};
     use wasm_bindgen_test::*;
@@ -676,17 +669,10 @@
                 enc_balance: enc_balance.into(),
                 asset_wellformedness_proof: WellformednessProof::default(),
                 asset_membership_proof: MembershipProof::default(),
-<<<<<<< HEAD
                 initial_balance_correctness_proof: CorrectnessProof::default(),
-                memo: AccountMemo::from((rcvr_enc_pub_key, rcvr_sign_pub_key)),
-            },
-            initial_sig: Signature::default(),
-=======
-                balance_correctness_proof: CorrectnessProof::default(),
                 memo: AccountMemo::new(rcvr_enc_pub_key, rcvr_sign_pub_key),
             },
-            sig: Signature::from_bytes(&[128u8; 64]).expect("Invalid Schnorrkel signature"),
->>>>>>> 7bbd1e59
+            initial_sig: Signature::from_bytes(&[128u8; 64]).expect("Invalid Schnorrkel signature"),
         })
     }
 
@@ -949,7 +935,7 @@
         let rcvr_sign_keys = mock_gen_sign_key_pair(13u8);
 
         let mdtr_enc_keys = mock_gen_enc_key_pair(14u8);
-        let (mdtr_sign_keys, _) = mock_gen_sign_key_pair(15u8);
+        let mdtr_sign_keys = mock_gen_sign_key_pair(15u8);
 
         let rcvr_account = Account {
             pblc: mock_gen_account(
@@ -1045,7 +1031,7 @@
         );
 
         let result =
-            mdtr_vldtr.verify(&justified_finalized_ctx_data, &mdtr_sign_keys.pblc(), state);
+            mdtr_vldtr.verify(&justified_finalized_ctx_data, &mdtr_sign_keys.public, state);
         let state = result.unwrap();
         assert_eq!(
             state,
