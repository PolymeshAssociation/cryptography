--- conflicted
+++ resolved
@@ -150,13 +150,8 @@
         // Prove the new refreshed encrytped asset id is the same as the one
         // encrypted by the receiver's pub key
         let asset_id_witness =
-<<<<<<< HEAD
-            CommitmentWitness::new(asset_id.into(), asset_id_refresh_enc_blinding);
+            CommitmentWitness::new(asset_id.clone().into(), asset_id_refresh_enc_blinding);
         let enc_asset_id_using_rcvr = rcvr_pub_key.encrypt(&asset_id_witness);
-=======
-            CommitmentWitness::new(asset_id.clone().into(), asset_id_refresh_enc_blinding);
-        let enc_asset_id_using_rcvr = rcvr_pub_key.key.encrypt(&asset_id_witness);
->>>>>>> ca4757b2
         let asset_id_equal_cipher_with_sndr_rcvr_keys_proof =
             CipherEqualDifferentPubKeyProof::from(single_property_prover(
                 EncryptingSameValueProverAwaitingChallenge {
@@ -172,16 +167,16 @@
         let asset_id_witness_blinding_for_mdtr = Scalar::random(rng);
         let asset_id_witness_for_mdtr =
             CommitmentWitness::new(asset_id.into(), asset_id_witness_blinding_for_mdtr);
-        let enc_asset_id_for_mdtr = mdtr_pub_key.key.encrypt(&asset_id_witness_for_mdtr);
+        let enc_asset_id_for_mdtr = mdtr_pub_key.encrypt(&asset_id_witness_for_mdtr);
 
         let amount_witness_blinding_for_mdtr = Scalar::random(rng);
         let amount_witness_for_mdtr =
             CommitmentWitness::new(amount.into(), amount_witness_blinding_for_mdtr);
-        let enc_amount_for_mdtr = mdtr_pub_key.key.encrypt(&amount_witness_for_mdtr);
+        let enc_amount_for_mdtr = mdtr_pub_key.encrypt(&amount_witness_for_mdtr);
 
         let asset_id_correctness_proof = CorrectnessProof::from(single_property_prover(
             CorrectnessProverAwaitingChallenge {
-                pub_key: mdtr_pub_key.key,
+                pub_key: mdtr_pub_key.clone(),
                 w: asset_id_witness_for_mdtr,
                 pc_gens: &gens,
             },
@@ -190,7 +185,7 @@
 
         let amount_correctness_proof = CorrectnessProof::from(single_property_prover(
             CorrectnessProverAwaitingChallenge {
-                pub_key: mdtr_pub_key.key,
+                pub_key: mdtr_pub_key.clone(),
                 w: amount_witness_for_mdtr,
                 pc_gens: &gens,
             },
@@ -278,26 +273,12 @@
         let rcvr_pub_account = &rcvr_account.pblc.content;
 
         // Check that the amount is correct
-<<<<<<< HEAD
-        let received_amount =
-            rcvr_enc_sec.decrypt(&conf_tx_init_data.content.memo.enc_amount_using_rcvr.cipher)?;
-
-        ensure!(
-            received_amount == expected_amount,
-            ErrorKind::TransactionAmountMismatch {
-                expected_amount,
-                received_amount
-            }
-        );
-=======
         rcvr_enc_sec
-            .key
             .verify(
                 &conf_tx_init_data.content.memo.enc_amount_using_rcvr.cipher,
                 &expected_amount.into(),
             )
             .map_err(|_| ErrorKind::TransactionAmountMismatch { expected_amount })?;
->>>>>>> ca4757b2
 
         // Check that the received public keys match
         let acc_key = conf_tx_init_data.content.memo.rcvr_pub_key;
@@ -360,12 +341,11 @@
         let amount = mdtr_sec_account
             .enc_keys
             .scrt
-            .key
             .decrypt(&tx_data.memo.enc_amount_for_mdtr.cipher)?;
         single_property_verifier(
             &CorrectnessVerifier {
                 value: amount.into(),
-                pub_key: mdtr_sec_account.enc_keys.pblc.key,
+                pub_key: mdtr_sec_account.enc_keys.pblc,
                 cipher: tx_data.memo.enc_amount_for_mdtr.cipher,
                 pc_gens: &gens,
             },
@@ -374,7 +354,7 @@
         )?;
 
         // Verify that the encrypted asset_id is correct
-        mdtr_sec_account.enc_keys.scrt.key.verify(
+        mdtr_sec_account.enc_keys.scrt.verify(
             &tx_data.memo.enc_asset_id_for_mdtr.cipher,
             &asset_id_hint.clone().into(),
         )?;
@@ -383,7 +363,7 @@
         single_property_verifier(
             &CorrectnessVerifier {
                 value: asset_id.into(),
-                pub_key: mdtr_sec_account.enc_keys.pblc.key,
+                pub_key: mdtr_sec_account.enc_keys.pblc,
                 cipher: tx_data.memo.enc_asset_id_for_mdtr.cipher,
                 pc_gens: &gens,
             },
@@ -391,7 +371,7 @@
             tx_data.asset_id_correctness_proof.response,
         )?;
 
-        let message = conf_tx_final_data.to_bytes()?;
+        let message = conf_tx_final_data.to_bytes();
         let sig = mdtr_sec_account.sign_keys.sign(SIG_CTXT.bytes(&message));
 
         Ok((
@@ -594,7 +574,7 @@
         );
 
         let ctx_data = &conf_tx_justified_final_data;
-        let message = ctx_data.conf_tx_final_data.to_bytes()?;
+        let message = ctx_data.conf_tx_final_data.to_bytes();
         let _ = mdtr_sign_pub_key.verify(SIG_CTXT.bytes(&message), &ctx_data.sig)?;
 
         Ok(ConfidentialTxState::FinalizationJustification(
