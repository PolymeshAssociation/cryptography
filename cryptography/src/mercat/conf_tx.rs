use crate::{
    asset_proofs::{
        ciphertext_refreshment_proof::CipherTextRefreshmentProverAwaitingChallenge,
        ciphertext_refreshment_proof::CipherTextRefreshmentVerifier,
        correctness_proof::{CorrectnessProverAwaitingChallenge, CorrectnessVerifier},
        encrypt_using_two_pub_keys,
        encrypting_same_value_proof::EncryptingSameValueProverAwaitingChallenge,
        encrypting_same_value_proof::EncryptingSameValueVerifier,
        encryption_proofs::single_property_prover,
        encryption_proofs::single_property_verifier,
        range_proof::{prove_within_range, verify_within_range},
        CommitmentWitness,
    },
    errors::{ErrorKind, Fallible},
    mercat::{
        Account, CipherEqualDifferentPubKeyProof, CipherEqualSamePubKeyProof,
        ConfidentialTransactionFinalizationVerifier, ConfidentialTransactionInitVerifier,
        ConfidentialTransactionMediator, ConfidentialTransactionMediatorVerifier,
        ConfidentialTransactionReceiver, ConfidentialTransactionSender, ConfidentialTxMemo,
        ConfidentialTxState, CorrectnessProof, EncryptedAssetId, EncryptionKeys, EncryptionPubKey,
        InRangeProof, JustifiedPubFinalConfidentialTxData, PubAccount, PubFinalConfidentialTxData,
        PubFinalConfidentialTxDataContent, PubInitConfidentialTxData,
        PubInitConfidentialTxDataContent, SigningKeys, SigningPubKey, TxSubstate,
    },
    AssetId, Balance, BALANCE_RANGE,
};

use bulletproofs::PedersenGens;
use codec::Encode;
use curve25519_dalek::scalar::Scalar;
use lazy_static::lazy_static;
use rand_core::{CryptoRng, OsRng, RngCore};
use schnorrkel::{context::SigningContext, signing_context};
use zeroize::Zeroizing;

lazy_static! {
    static ref SIG_CTXT: SigningContext = signing_context(b"mercat/conf_tx");
}

// -------------------------------------------------------------------------------------
// -                                    Sender                                         -
// -------------------------------------------------------------------------------------

/// The sender of a confidential transaction. Sender creates a transaction
/// and performs initial proofs.
pub struct CtxSender {}

impl ConfidentialTransactionSender for CtxSender {
    fn create_transaction<T: RngCore + CryptoRng>(
        &self,
        sndr_account: &Account,
        rcvr_pub_account: &PubAccount,
        mdtr_pub_key: &EncryptionPubKey,
        amount: Balance,
        rng: &mut T,
    ) -> Fallible<(PubInitConfidentialTxData, ConfidentialTxState)> {
        let gens = PedersenGens::default();
        // NOTE: If this decryption ends up being too slow, we can pass in the balance
        // as input.
        let sndr_enc_keys = &sndr_account.scrt.enc_keys;
        let sndr_sign_keys = &sndr_account.scrt.sign_keys;
        let asset_id = sndr_account.scrt.asset_id.clone();
        let sndr_pub_account = &sndr_account.pblc.content;
        let rcvr_pub_account = &rcvr_pub_account.content;
        let rcvr_pub_key = rcvr_pub_account.memo.owner_enc_pub_key;

        let balance = sndr_enc_keys
            .scrt
            .decrypt(&sndr_pub_account.enc_balance.cipher)?;
        ensure!(
            balance >= amount,
            ErrorKind::NotEnoughFund {
                balance,
                transaction_amount: amount
            }
        );

        // Prove that the amount is not negative
        let witness = CommitmentWitness::new(amount.into(), Scalar::random(rng));
        let amount_enc_blinding = witness.blinding();

        let non_neg_amount_proof = InRangeProof::from(prove_within_range(
            amount.into(),
            amount_enc_blinding,
            BALANCE_RANGE,
            rng,
        )?);

        // Prove that the amount encrypted under different public keys are the same
        let (sndr_new_enc_amount, rcvr_new_enc_amount) =
            encrypt_using_two_pub_keys(&witness, sndr_enc_keys.pblc, rcvr_pub_key);

        let amount_equal_cipher_proof =
            CipherEqualDifferentPubKeyProof::from(single_property_prover(
                EncryptingSameValueProverAwaitingChallenge {
                    pub_key1: sndr_enc_keys.pblc,
                    pub_key2: rcvr_pub_key,
                    w: Zeroizing::new(witness.clone()),
                    pc_gens: &gens,
                },
                rng,
            )?);

        // Refresh the encrypted balance and prove that the refreshment was done
        // correctly
        let balance_refresh_enc_blinding = Scalar::random(rng);
        let refreshed_enc_balance = sndr_pub_account
            .enc_balance
            .cipher
            .refresh(&sndr_enc_keys.scrt, balance_refresh_enc_blinding)?;

        let balance_refreshed_same_proof =
            CipherEqualSamePubKeyProof::from(single_property_prover(
                CipherTextRefreshmentProverAwaitingChallenge::new(
                    sndr_enc_keys.scrt.clone(),
                    sndr_pub_account.enc_balance.cipher,
                    refreshed_enc_balance,
                    &gens,
                ),
                rng,
            )?);

        // Prove that the sender has enough funds
        let blinding = balance_refresh_enc_blinding - amount_enc_blinding;
        let enough_fund_proof = InRangeProof::from(prove_within_range(
            (balance - amount).into(),
            blinding,
            BALANCE_RANGE,
            rng,
        )?);

        // Refresh the encrypted asset id of the sender account and prove that the
        // refreshment was done correctly
        let asset_id_refresh_enc_blinding = Scalar::random(rng);
        let refreshed_enc_asset_id = sndr_pub_account.enc_asset_id.cipher.refresh_with_hint(
            &sndr_enc_keys.scrt,
            asset_id_refresh_enc_blinding,
            &asset_id.clone().into(),
        )?;

        let asset_id_refreshed_same_proof =
            CipherEqualSamePubKeyProof::from(single_property_prover(
                CipherTextRefreshmentProverAwaitingChallenge::new(
                    sndr_enc_keys.scrt.clone(),
                    sndr_pub_account.enc_asset_id.cipher,
                    refreshed_enc_asset_id,
                    &gens,
                ),
                rng,
            )?);

        // Prove the new refreshed encrytped asset id is the same as the one
        // encrypted by the receiver's pub key
        let asset_id_witness =
            CommitmentWitness::new(asset_id.clone().into(), asset_id_refresh_enc_blinding);
        let enc_asset_id_using_rcvr = rcvr_pub_key.encrypt(&asset_id_witness);
        let asset_id_equal_cipher_with_sndr_rcvr_keys_proof =
            CipherEqualDifferentPubKeyProof::from(single_property_prover(
                EncryptingSameValueProverAwaitingChallenge {
                    pub_key1: sndr_enc_keys.pblc,
                    pub_key2: rcvr_pub_key,
                    w: Zeroizing::new(asset_id_witness),
                    pc_gens: &gens,
                },
                rng,
            )?);

        // Prepare the correctness proofs for the mediator
        let asset_id_witness_blinding_for_mdtr = Scalar::random(rng);
        let asset_id_witness_for_mdtr =
            CommitmentWitness::new(asset_id.into(), asset_id_witness_blinding_for_mdtr);
        let enc_asset_id_for_mdtr = mdtr_pub_key.encrypt(&asset_id_witness_for_mdtr);

        let amount_witness_blinding_for_mdtr = Scalar::random(rng);
        let amount_witness_for_mdtr =
            CommitmentWitness::new(amount.into(), amount_witness_blinding_for_mdtr);
        let enc_amount_for_mdtr = mdtr_pub_key.encrypt(&amount_witness_for_mdtr);

        let asset_id_correctness_proof = CorrectnessProof::from(single_property_prover(
            CorrectnessProverAwaitingChallenge {
                pub_key: mdtr_pub_key.clone(),
                w: asset_id_witness_for_mdtr,
                pc_gens: &gens,
            },
            rng,
        )?);

        let amount_correctness_proof = CorrectnessProof::from(single_property_prover(
            CorrectnessProverAwaitingChallenge {
                pub_key: mdtr_pub_key.clone(),
                w: amount_witness_for_mdtr,
                pc_gens: &gens,
            },
            rng,
        )?);

        // Gather the content and sign it
        let content = PubInitConfidentialTxDataContent {
            amount_equal_cipher_proof,
            non_neg_amount_proof,
            enough_fund_proof,
            asset_id_equal_cipher_with_sndr_rcvr_keys_proof,
            balance_refreshed_same_proof,
            asset_id_refreshed_same_proof,
            asset_id_correctness_proof,
            amount_correctness_proof,
            memo: ConfidentialTxMemo {
                sndr_account_id: sndr_pub_account.id,
                rcvr_account_id: rcvr_pub_account.id,
                enc_amount_using_sndr: sndr_new_enc_amount.into(),
                enc_amount_using_rcvr: rcvr_new_enc_amount.into(),
                sndr_pub_key: sndr_enc_keys.pblc,
                rcvr_pub_key: rcvr_pub_key,
                refreshed_enc_balance: refreshed_enc_balance.into(),
                refreshed_enc_asset_id: refreshed_enc_asset_id.into(),
                enc_asset_id_using_rcvr: enc_asset_id_using_rcvr.into(),
                enc_asset_id_for_mdtr: enc_asset_id_for_mdtr.into(),
                enc_amount_for_mdtr: enc_amount_for_mdtr.into(),
            },
        };

        let message = content.encode();
        let sig = sndr_sign_keys.sign(SIG_CTXT.bytes(&message));

        Ok((
            PubInitConfidentialTxData { content, sig },
            ConfidentialTxState::Initialization(TxSubstate::Started),
        ))
    }
}

// ------------------------------------------------------------------------------------------------
// -                                          Receiver                                            -
// ------------------------------------------------------------------------------------------------

/// The receiver of a confidential transaction. Receiver finalizes and processes
/// transaction.
pub struct CtxReceiver {}

impl ConfidentialTransactionReceiver for CtxReceiver {
    fn finalize_and_process<T: RngCore + CryptoRng>(
        &self,
        conf_tx_init_data: PubInitConfidentialTxData,
        _sndr_pub_account: &PubAccount,
        rcvr_account: Account,
        _enc_asset_id: EncryptedAssetId,
        amount: Balance,
        state: ConfidentialTxState,
        rng: &mut T,
    ) -> Fallible<(PubFinalConfidentialTxData, ConfidentialTxState)> {
        self.finalize_by_receiver(conf_tx_init_data, rcvr_account, state, amount, rng)?;

        // TODO: CRYP-110 also ensure that _sndr_pub_account and _enc_asset_id are actually used
        Err(ErrorKind::NotImplemented.into())
    }
}

impl CtxReceiver {
    /// This function is called by the receiver of the transaction to finalize the
    /// transaction. It corresponds to `FinalizeCTX` function of the MERCAT paper.
    pub fn finalize_by_receiver<T: RngCore + CryptoRng>(
        &self,
        conf_tx_init_data: PubInitConfidentialTxData,
        rcvr_account: Account,
        state: ConfidentialTxState,
        expected_amount: Balance,
        rng: &mut T,
    ) -> Fallible<(PubFinalConfidentialTxData, ConfidentialTxState)> {
        ensure!(
            state == ConfidentialTxState::Initialization(TxSubstate::Validated),
            ErrorKind::InvalidPreviousState { state }
        );
        let rcvr_enc_sec = &rcvr_account.scrt.enc_keys.scrt;
        let rcvr_sign_keys = &rcvr_account.scrt.sign_keys;
        let rcvr_pub_account = &rcvr_account.pblc.content;

        // Check that the amount is correct
        rcvr_enc_sec
            .verify(
                &conf_tx_init_data.content.memo.enc_amount_using_rcvr.cipher,
                &expected_amount.into(),
            )
            .map_err(|_| ErrorKind::TransactionAmountMismatch { expected_amount })?;

        // Check that the received public keys match
        let acc_key = conf_tx_init_data.content.memo.rcvr_pub_key;
        let memo_key = rcvr_pub_account.memo.owner_enc_pub_key;
        ensure!(acc_key == memo_key, ErrorKind::InputPubKeyMismatch);

        // Generate proof of equality of asset ids
        let enc_asset_id_from_sndr = conf_tx_init_data.content.memo.enc_asset_id_using_rcvr;
        let enc_asset_id_from_rcvr_acc = rcvr_pub_account.enc_asset_id;
        let gens = PedersenGens::default();
        let prover = CipherTextRefreshmentProverAwaitingChallenge::new(
            rcvr_enc_sec.clone(),
            enc_asset_id_from_rcvr_acc.cipher,
            enc_asset_id_from_sndr.cipher,
            &gens,
        );

        let (init, response) = single_property_prover(prover, rng)?;

        // gather the content and sign it
        let content = PubFinalConfidentialTxDataContent {
            init_data: conf_tx_init_data,
            asset_id_from_sndr_equal_to_rcvr_proof: CipherEqualSamePubKeyProof { init, response },
        };

        let message = content.encode();
        let sig = rcvr_sign_keys.sign(SIG_CTXT.bytes(&message));

        Ok((
            PubFinalConfidentialTxData { content, sig },
            ConfidentialTxState::Finalization(TxSubstate::Started),
        ))
    }
}

// ------------------------------------------------------------------------------------------------
// -                                           Mediator                                           -
// ------------------------------------------------------------------------------------------------

pub struct CtxMediator {}

impl ConfidentialTransactionMediator for CtxMediator {
    fn justify(
        &self,
        conf_tx_final_data: PubFinalConfidentialTxData,
        state: ConfidentialTxState,
        mdtr_enc_keys: &EncryptionKeys,
        mdtr_sign_keys: &SigningKeys,
        asset_id_hint: AssetId,
    ) -> Fallible<(JustifiedPubFinalConfidentialTxData, ConfidentialTxState)> {
        // TODO: may need to change the signature CRYP-111
        ensure!(
            state == ConfidentialTxState::Finalization(TxSubstate::Validated),
            ErrorKind::InvalidPreviousState { state }
        );

        let gens = &PedersenGens::default();
        let tx_data = &conf_tx_final_data.content.init_data.content;

        // Verify that the encrypted amount is correct
        let amount = mdtr_enc_keys
            .scrt
            .decrypt(&tx_data.memo.enc_amount_for_mdtr.cipher)?;
        single_property_verifier(
            &CorrectnessVerifier {
                value: amount.into(),
                pub_key: mdtr_enc_keys.pblc,
                cipher: tx_data.memo.enc_amount_for_mdtr.cipher,
                pc_gens: &gens,
            },
            tx_data.amount_correctness_proof.init,
            tx_data.amount_correctness_proof.response,
        )?;

        // Verify that the encrypted asset_id is correct
        mdtr_enc_keys.scrt.verify(
            &tx_data.memo.enc_asset_id_for_mdtr.cipher,
            &asset_id_hint.clone().into(),
        )?;

        let asset_id = asset_id_hint;
        single_property_verifier(
            &CorrectnessVerifier {
                value: asset_id.into(),
                pub_key: mdtr_enc_keys.pblc,
                cipher: tx_data.memo.enc_asset_id_for_mdtr.cipher,
                pc_gens: &gens,
            },
            tx_data.asset_id_correctness_proof.init,
            tx_data.asset_id_correctness_proof.response,
        )?;

        let message = conf_tx_final_data.encode();
<<<<<<< HEAD
        let sig = mdtr_sec_account.sign_keys.sign(SIG_CTXT.bytes(&message));
=======
        let sig = mdtr_sign_keys.sign(SIG_CTXT.bytes(&message));
>>>>>>> 67c6fb5a

        Ok((
            JustifiedPubFinalConfidentialTxData {
                conf_tx_final_data,
                sig,
            },
            ConfidentialTxState::FinalizationJustification(TxSubstate::Started),
        ))
    }
}

// ------------------------------------------------------------------------------------------------
// -                                          Validator                                           -
// ------------------------------------------------------------------------------------------------

/// Verifies the initial transaction.
pub struct CtxSenderValidator {}

/// Verifies the proofs that are performed by both the Sender and the Receiver of a
/// confidential transaction.
pub struct CtxReceiverValidator {}

/// Verifies the signature and the state of the justification phase of a
/// confidential transaction.
pub struct CtxMediatorValidator {}

fn verify_initital_transaction_proofs(
    transaction: &PubInitConfidentialTxData,
    sndr_account: &PubAccount,
) -> Fallible<()> {
    let memo = &transaction.content.memo;
    let init_data = &transaction.content;
    let sndr_account = &sndr_account.content;
    let gens = &PedersenGens::default();

    ensure!(
        sndr_account.id == memo.sndr_account_id,
        ErrorKind::AccountIdMismatch
    );

    // Verify that the encrypted amounts are equal
    single_property_verifier(
        &EncryptingSameValueVerifier {
            pub_key1: memo.sndr_pub_key,
            pub_key2: memo.rcvr_pub_key,
            cipher1: memo.enc_amount_using_sndr.cipher,
            cipher2: memo.enc_amount_using_rcvr.cipher,
            pc_gens: &gens,
        },
        init_data.amount_equal_cipher_proof.init,
        init_data.amount_equal_cipher_proof.response,
    )?;

    let mut rng = OsRng::default();

    // Verify that the amount is not negative
    verify_within_range(
        init_data.non_neg_amount_proof.init.clone(),
        init_data.non_neg_amount_proof.response.clone(),
        init_data.non_neg_amount_proof.range,
        &mut rng,
    )?;

    // verify that the balance refreshment was done correctly
    single_property_verifier(
        &CipherTextRefreshmentVerifier::new(
            memo.sndr_pub_key,
            sndr_account.enc_balance.cipher,
            memo.refreshed_enc_balance.cipher,
            &gens,
        ),
        init_data.balance_refreshed_same_proof.init,
        init_data.balance_refreshed_same_proof.response,
    )?;

    // Verify that the balance has enough fund
    verify_within_range(
        init_data.enough_fund_proof.init.clone(),
        init_data.enough_fund_proof.response.clone(),
        init_data.enough_fund_proof.range,
        &mut rng,
    )?;

    // Verify that the asset id refreshment was done correctly
    single_property_verifier(
        &CipherTextRefreshmentVerifier::new(
            memo.sndr_pub_key,
            sndr_account.enc_asset_id.cipher,
            memo.refreshed_enc_asset_id.cipher,
            &gens,
        ),
        init_data.asset_id_refreshed_same_proof.init,
        init_data.asset_id_refreshed_same_proof.response,
    )?;

    // In the inital transaction, the sender has encrypted the asset id
    // using the receiver pub key. We verify that this encrypted asset id
    // is the same as the one in the sender account.
    single_property_verifier(
        &EncryptingSameValueVerifier {
            pub_key1: memo.sndr_pub_key,
            pub_key2: memo.rcvr_pub_key,
            cipher1: memo.refreshed_enc_asset_id.cipher,
            cipher2: memo.enc_asset_id_using_rcvr.cipher,
            pc_gens: &gens,
        },
        init_data
            .asset_id_equal_cipher_with_sndr_rcvr_keys_proof
            .init,
        init_data
            .asset_id_equal_cipher_with_sndr_rcvr_keys_proof
            .response,
    )?;

    Ok(())
}

impl ConfidentialTransactionInitVerifier for CtxSenderValidator {
    fn verify(
        &self,
        transaction: &PubInitConfidentialTxData,
        sndr_account: &PubAccount,
        state: ConfidentialTxState,
    ) -> Fallible<ConfidentialTxState> {
        ensure!(
            state == ConfidentialTxState::Initialization(TxSubstate::Started),
            ErrorKind::InvalidPreviousState { state }
        );

        let message = transaction.content.encode();
        let _ = sndr_account
            .content
            .memo
            .owner_sign_pub_key
            .verify(SIG_CTXT.bytes(&message), &transaction.sig)?;

        verify_initital_transaction_proofs(transaction, sndr_account)?;

        Ok(ConfidentialTxState::Initialization(TxSubstate::Validated))
    }
}

impl ConfidentialTransactionFinalizationVerifier for CtxReceiverValidator {
    fn verify_finalize_by_receiver(
        &self,
        sndr_account: &PubAccount,
        rcvr_account: &PubAccount,
        conf_tx_final_data: &PubFinalConfidentialTxData,
        state: ConfidentialTxState,
    ) -> Fallible<ConfidentialTxState> {
        ensure!(
            state == ConfidentialTxState::Finalization(TxSubstate::Started),
            ErrorKind::InvalidPreviousState { state }
        );

        let message = conf_tx_final_data.content.encode();
        let _ = rcvr_account
            .content
            .memo
            .owner_sign_pub_key
            .verify(SIG_CTXT.bytes(&message), &conf_tx_final_data.sig)?;

        let memo = &conf_tx_final_data.content.init_data.content.memo;
        let init_data = &conf_tx_final_data.content.init_data;
        let final_content = &conf_tx_final_data.content;

        verify_initital_transaction_proofs(init_data, &sndr_account)?;

        // In the inital transaction, the sender has encrypted the asset id
        // using the receiver pub key. We verify that this encrypted asset id
        // is the same as the one in the receiver account
        single_property_verifier(
            &CipherTextRefreshmentVerifier::new(
                memo.rcvr_pub_key,
                rcvr_account.content.enc_asset_id.cipher,
                memo.enc_asset_id_using_rcvr.cipher,
                &PedersenGens::default(),
            ),
            final_content.asset_id_from_sndr_equal_to_rcvr_proof.init,
            final_content
                .asset_id_from_sndr_equal_to_rcvr_proof
                .response,
        )?;

        Ok(ConfidentialTxState::Finalization(TxSubstate::Validated))
    }
}

impl ConfidentialTransactionMediatorVerifier for CtxMediatorValidator {
    fn verify(
        &self,
        conf_tx_justified_final_data: &JustifiedPubFinalConfidentialTxData,
        mdtr_sign_pub_key: &SigningPubKey,
        state: ConfidentialTxState,
    ) -> Fallible<ConfidentialTxState> {
        ensure!(
            state == ConfidentialTxState::FinalizationJustification(TxSubstate::Started),
            ErrorKind::InvalidPreviousState { state }
        );

        let ctx_data = &conf_tx_justified_final_data;
        let message = ctx_data.conf_tx_final_data.encode();
        let _ = mdtr_sign_pub_key.verify(SIG_CTXT.bytes(&message), &ctx_data.sig)?;

        Ok(ConfidentialTxState::FinalizationJustification(
            TxSubstate::Validated,
        ))
    }
}

// ------------------------------------------------------------------------
// Tests
// ------------------------------------------------------------------------

#[cfg(test)]
mod tests {
    extern crate wasm_bindgen_test;
    use super::*;
    use crate::{
        asset_proofs::ElgamalSecretKey,
        mercat::{
            AccountMemo, ConfidentialTxMemo, CorrectnessProof, EncryptedAmount, EncryptionKeys,
            EncryptionPubKey, MembershipProof, PubAccountContent, SecAccount, Signature,
            SigningKeys, SigningPubKey, WellformednessProof,
        },
        AssetId,
    };
    use curve25519_dalek::scalar::Scalar;
    use rand::rngs::StdRng;
    use rand::SeedableRng;
    use rand_core::{CryptoRng, RngCore};
    use wasm_bindgen_test::*;

    // -------------------------- mock helper methods -----------------------

    fn mock_gen_enc_key_pair(seed: u8) -> EncryptionKeys {
        let mut rng = StdRng::from_seed([seed; 32]);
        let elg_secret = ElgamalSecretKey::new(Scalar::random(&mut rng));
        let elg_pub = elg_secret.get_public_key();
        EncryptionKeys {
            pblc: elg_pub.into(),
            scrt: elg_secret.into(),
        }
    }

    fn mock_gen_sign_key_pair(seed: u8) -> SigningKeys {
        let mut rng = StdRng::from_seed([seed; 32]);
        schnorrkel::Keypair::generate_with(&mut rng)
    }

    fn mock_ctx_init_memo<R: RngCore + CryptoRng>(
        rcvr_pub_key: EncryptionPubKey,
        amount: Balance,
        asset_id: AssetId,
        rng: &mut R,
    ) -> ConfidentialTxMemo {
        let (_, enc_amount_using_rcvr) = rcvr_pub_key.encrypt_value(amount.into(), rng);
        let (_, enc_asset_id_using_rcvr) = rcvr_pub_key.encrypt_value(asset_id.into(), rng);
        ConfidentialTxMemo {
            sndr_account_id: 0,
            rcvr_account_id: 0,
            enc_amount_using_sndr: EncryptedAmount::default(),
            enc_amount_using_rcvr: EncryptedAmount::from(enc_amount_using_rcvr),
            sndr_pub_key: EncryptionPubKey::default(),
            rcvr_pub_key,
            refreshed_enc_balance: EncryptedAmount::default(),
            refreshed_enc_asset_id: EncryptedAssetId::default(),
            enc_asset_id_using_rcvr: EncryptedAssetId::from(enc_asset_id_using_rcvr),
            enc_amount_for_mdtr: EncryptedAmount::default(),
            enc_asset_id_for_mdtr: EncryptedAssetId::default(),
        }
    }

    fn mock_gen_account<R: RngCore + CryptoRng>(
        rcvr_enc_pub_key: EncryptionPubKey,
        rcvr_sign_pub_key: SigningPubKey,
        asset_id: AssetId,
        balance: Balance,
        rng: &mut R,
    ) -> Fallible<PubAccount> {
        let (_, enc_asset_id) = rcvr_enc_pub_key.encrypt_value(asset_id.into(), rng);
        let (_, enc_balance) = rcvr_enc_pub_key.encrypt_value(Scalar::from(balance), rng);

        Ok(PubAccount {
            content: PubAccountContent {
                id: 1,
                enc_asset_id: enc_asset_id.into(),
                enc_balance: enc_balance.into(),
                asset_wellformedness_proof: WellformednessProof::default(),
                asset_membership_proof: MembershipProof::default(),
                initial_balance_correctness_proof: CorrectnessProof::default(),
                memo: AccountMemo::new(rcvr_enc_pub_key, rcvr_sign_pub_key),
            },
            initial_sig: Signature::from_bytes(&[128u8; 64]).expect("Invalid Schnorrkel signature"),
        })
    }

    fn mock_ctx_init_data<R: RngCore + CryptoRng>(
        rcvr_pub_key: EncryptionPubKey,
        expected_amount: Balance,
        asset_id: AssetId,
        sig: Signature,
        rng: &mut R,
    ) -> PubInitConfidentialTxData {
        PubInitConfidentialTxData {
            content: PubInitConfidentialTxDataContent {
                memo: mock_ctx_init_memo(rcvr_pub_key, expected_amount, asset_id, rng),
                asset_id_equal_cipher_with_sndr_rcvr_keys_proof:
                    CipherEqualDifferentPubKeyProof::default(),
                amount_equal_cipher_proof: CipherEqualDifferentPubKeyProof::default(),
                non_neg_amount_proof: InRangeProof::default(),
                enough_fund_proof: InRangeProof::default(),
                balance_refreshed_same_proof: CipherEqualSamePubKeyProof::default(),
                asset_id_refreshed_same_proof: CipherEqualSamePubKeyProof::default(),
                amount_correctness_proof: CorrectnessProof::default(),
                asset_id_correctness_proof: CorrectnessProof::default(),
            },
            sig,
        }
    }

    // -------------------------- tests -----------------------

    #[test]
    #[wasm_bindgen_test]
    fn test_finalize_ctx_success() {
        let ctx_rcvr = CtxReceiver {};
        let expected_amount = 10;
        let asset_id = AssetId::from(20u32);
        let balance = 0;
        let mut rng = StdRng::from_seed([17u8; 32]);

        let rcvr_enc_keys = mock_gen_enc_key_pair(17u8);
        let rcvr_sign_keys = mock_gen_sign_key_pair(18u8);

        let sign = rcvr_sign_keys.sign(SIG_CTXT.bytes(b""));

        let ctx_init_data = mock_ctx_init_data(
            rcvr_enc_keys.pblc,
            expected_amount,
            asset_id.clone(),
            sign,
            &mut rng,
        );
        let rcvr_account = Account {
            pblc: mock_gen_account(
                rcvr_enc_keys.pblc,
                rcvr_sign_keys.public,
                asset_id.clone(),
                balance,
                &mut rng,
            )
            .unwrap(),
            scrt: SecAccount {
                enc_keys: rcvr_enc_keys,
                sign_keys: rcvr_sign_keys,
                asset_id: asset_id.clone(),
                asset_id_witness: CommitmentWitness::from((asset_id.into(), &mut rng)),
            },
        };
        let valid_state = ConfidentialTxState::Initialization(TxSubstate::Validated);

        let result = ctx_rcvr.finalize_by_receiver(
            ctx_init_data,
            rcvr_account,
            valid_state,
            expected_amount,
            &mut rng,
        );

        result.unwrap();
        // Correctness of the proof will be verified in the verify function
    }

    #[test]
    #[wasm_bindgen_test]
    fn test_finalize_ctx_prev_state_error() {
        let ctx_rcvr = CtxReceiver {};
        let expected_amount = 10;
        let asset_id = AssetId::from(20u32);
        let balance = 0;
        let mut rng = StdRng::from_seed([17u8; 32]);

        let rcvr_enc_keys = mock_gen_enc_key_pair(17u8);
        let rcvr_sign_keys = mock_gen_sign_key_pair(18u8);
        let sign = rcvr_sign_keys.sign(SIG_CTXT.bytes(b""));

        let ctx_init_data = mock_ctx_init_data(
            rcvr_enc_keys.pblc,
            expected_amount,
            asset_id.clone(),
            sign,
            &mut rng,
        );
        let rcvr_account = Account {
            pblc: mock_gen_account(
                rcvr_enc_keys.pblc,
                rcvr_sign_keys.public,
                asset_id.clone(),
                balance,
                &mut rng,
            )
            .unwrap(),
            scrt: SecAccount {
                enc_keys: rcvr_enc_keys,
                sign_keys: rcvr_sign_keys,
                asset_id: asset_id.clone(),
                asset_id_witness: CommitmentWitness::from((asset_id.into(), &mut rng)),
            },
        };
        let invalid_state = ConfidentialTxState::Initialization(TxSubstate::Started);

        let result = ctx_rcvr.finalize_by_receiver(
            ctx_init_data,
            rcvr_account,
            invalid_state,
            expected_amount,
            &mut rng,
        );

        assert_err!(
            result,
            ErrorKind::InvalidPreviousState {
                state: invalid_state,
            }
        );
    }

    #[test]
    #[wasm_bindgen_test]
    fn test_finalize_ctx_amount_mismatch_error() {
        let ctx_rcvr = CtxReceiver {};
        let expected_amount = 10;
        let received_amount = 20;
        let asset_id = AssetId::from(20);
        let balance = 0;
        let mut rng = StdRng::from_seed([17u8; 32]);

        let rcvr_enc_keys = mock_gen_enc_key_pair(17u8);
        let rcvr_sign_keys = mock_gen_sign_key_pair(18u8);
        let sign = rcvr_sign_keys.sign(SIG_CTXT.bytes(b""));

        let ctx_init_data = mock_ctx_init_data(
            rcvr_enc_keys.pblc,
            received_amount,
            asset_id.clone(),
            sign,
            &mut rng,
        );
        let rcvr_account = Account {
            pblc: mock_gen_account(
                rcvr_enc_keys.pblc,
                rcvr_sign_keys.public,
                asset_id.clone(),
                balance,
                &mut rng,
            )
            .unwrap(),
            scrt: SecAccount {
                enc_keys: rcvr_enc_keys,
                sign_keys: rcvr_sign_keys,
                asset_id: asset_id.clone(),
                asset_id_witness: CommitmentWitness::from((asset_id.into(), &mut rng)),
            },
        };
        let valid_state = ConfidentialTxState::Initialization(TxSubstate::Validated);

        let result = ctx_rcvr.finalize_by_receiver(
            ctx_init_data,
            rcvr_account,
            valid_state,
            expected_amount,
            &mut rng,
        );

        assert_err!(
            result,
            ErrorKind::TransactionAmountMismatch { expected_amount }
        );
    }

    #[test]
    #[wasm_bindgen_test]
    fn test_finalize_ctx_pub_key_mismatch_error() {
        let ctx_rcvr = CtxReceiver {};
        let expected_amount = 10;
        let asset_id = AssetId::from(20);
        let balance = 0;
        let mut rng = StdRng::from_seed([17u8; 32]);

        let rcvr_enc_keys = mock_gen_enc_key_pair(17u8);
        let wrong_enc_keys = mock_gen_enc_key_pair(18u8);
        let rcvr_sign_keys = mock_gen_sign_key_pair(18u8);
        let sign = rcvr_sign_keys.sign(SIG_CTXT.bytes(b""));

        let ctx_init_data = mock_ctx_init_data(
            rcvr_enc_keys.pblc,
            expected_amount,
            asset_id.clone(),
            sign,
            &mut rng,
        );
        let rcvr_account = Account {
            pblc: mock_gen_account(
                wrong_enc_keys.pblc,
                rcvr_sign_keys.public,
                asset_id.clone(),
                balance,
                &mut rng,
            )
            .unwrap(),
            scrt: SecAccount {
                enc_keys: rcvr_enc_keys,
                sign_keys: rcvr_sign_keys,
                asset_id: asset_id.clone(),
                asset_id_witness: CommitmentWitness::from((asset_id.into(), &mut rng)),
            },
        };
        let valid_state = ConfidentialTxState::Initialization(TxSubstate::Validated);

        let result = ctx_rcvr.finalize_by_receiver(
            ctx_init_data,
            rcvr_account,
            valid_state,
            expected_amount,
            &mut rng,
        );

        assert_err!(result, ErrorKind::InputPubKeyMismatch);
    }

    // ------------------------------ Test simple scenarios

    #[test]
    #[wasm_bindgen_test]
    fn test_ctx_create_finalize_validate_success() {
        let sndr = CtxSender {};
        let rcvr = CtxReceiver {};
        let mdtr = CtxMediator {};
        let sndr_vldtr = CtxSenderValidator {};
        let rcvr_vldtr = CtxReceiverValidator {};
        let mdtr_vldtr = CtxMediatorValidator {};
        let asset_id = AssetId::from(20);
        let sndr_balance = 40;
        let rcvr_balance = 0;
        let amount = 30;

        let mut rng = StdRng::from_seed([17u8; 32]);

        let sndr_enc_keys = mock_gen_enc_key_pair(10u8);
        let sndr_sign_keys = mock_gen_sign_key_pair(11u8);

        let rcvr_enc_keys = mock_gen_enc_key_pair(12u8);
        let rcvr_sign_keys = mock_gen_sign_key_pair(13u8);

        let mdtr_enc_keys = mock_gen_enc_key_pair(14u8);
        let mdtr_sign_keys = mock_gen_sign_key_pair(15u8);

        let rcvr_account = Account {
            pblc: mock_gen_account(
                rcvr_enc_keys.pblc,
                rcvr_sign_keys.public.clone(),
                asset_id.clone(),
                rcvr_balance,
                &mut rng,
            )
            .unwrap(),
            scrt: SecAccount {
                enc_keys: rcvr_enc_keys,
                sign_keys: rcvr_sign_keys,
                asset_id: asset_id.clone(),
                asset_id_witness: CommitmentWitness::from((asset_id.clone().into(), &mut rng)),
            },
        };

        let sndr_account = Account {
            pblc: mock_gen_account(
                sndr_enc_keys.pblc,
                sndr_sign_keys.public.clone(),
                asset_id.clone(),
                sndr_balance,
                &mut rng,
            )
            .unwrap(),
            scrt: SecAccount {
                enc_keys: sndr_enc_keys,
                sign_keys: sndr_sign_keys,
                asset_id: asset_id.clone(),
                asset_id_witness: CommitmentWitness::from((asset_id.clone().into(), &mut rng)),
            },
        };

        // Create the trasaction and check its result and state
        let result = sndr.create_transaction(
            &sndr_account,
            &rcvr_account.pblc,
            &mdtr_enc_keys.pblc,
            amount,
            &mut rng,
        );
        let (ctx_init_data, state) = result.unwrap();
        assert_eq!(
            state,
            ConfidentialTxState::Initialization(TxSubstate::Started)
        );

        // Verify the initialization step
        let result = sndr_vldtr.verify(&ctx_init_data, &sndr_account.pblc, state);
        let state = result.unwrap();
        assert_eq!(
            state,
            ConfidentialTxState::Initialization(TxSubstate::Validated)
        );

        // Finalize the transaction and check its state
        let result =
            rcvr.finalize_by_receiver(ctx_init_data, rcvr_account.clone(), state, amount, &mut rng);
        let (ctx_finalized_data, state) = result.unwrap();
        assert_eq!(
            state,
            ConfidentialTxState::Finalization(TxSubstate::Started)
        );

        // verify the finalization step
        let result = rcvr_vldtr.verify_finalize_by_receiver(
            &sndr_account.pblc,
            &rcvr_account.pblc,
            &ctx_finalized_data,
            state,
        );
        let state = result.unwrap();
        assert_eq!(
            state,
            ConfidentialTxState::Finalization(TxSubstate::Validated)
        );

        // justify the transaction
        let result = mdtr.justify(
            ctx_finalized_data,
            state,
            &mdtr_enc_keys,
            &mdtr_sign_keys,
            asset_id,
        );
        let (justified_finalized_ctx_data, state) = result.unwrap();
        assert_eq!(
            state,
            ConfidentialTxState::FinalizationJustification(TxSubstate::Started)
        );

        let result =
            mdtr_vldtr.verify(&justified_finalized_ctx_data, &mdtr_sign_keys.public, state);
        let state = result.unwrap();
        assert_eq!(
            state,
            ConfidentialTxState::FinalizationJustification(TxSubstate::Validated)
        );
    }
}<|MERGE_RESOLUTION|>--- conflicted
+++ resolved
@@ -374,11 +374,7 @@
         )?;
 
         let message = conf_tx_final_data.encode();
-<<<<<<< HEAD
-        let sig = mdtr_sec_account.sign_keys.sign(SIG_CTXT.bytes(&message));
-=======
         let sig = mdtr_sign_keys.sign(SIG_CTXT.bytes(&message));
->>>>>>> 67c6fb5a
 
         Ok((
             JustifiedPubFinalConfidentialTxData {
