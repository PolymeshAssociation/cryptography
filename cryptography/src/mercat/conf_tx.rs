--- conflicted
+++ resolved
@@ -517,13 +517,8 @@
     }
 }
 
-<<<<<<< HEAD
-impl CtxReceiverValidator {
-    pub fn verify_finalize_by_receiver<R: RngCore + CryptoRng>(
-=======
 impl ConfidentialTransactionFinalizationVerifier for CtxReceiverValidator {
-    fn verify_finalize_by_receiver(
->>>>>>> 67c6fb5a
+    fn verify_finalize_by_receiver<R: RngCore + CryptoRng>(
         &self,
         sndr_account: &PubAccount,
         rcvr_account: &PubAccount,
