# Cryptography
Repository for cryptographic libraries used in Polymesh.

## Claim Proofs Library
This library implements the Asset Granularity Unique Identity protocol, as described [here][wiki_main_design]. The  cryptographic building blocks are described [here][wiki_crypto_design].

### Documentation
To produce the documenation, run:
```
cargo +nightly doc --open
```
### Build Instructions
To build the library and examples, run:
```
cargo +nightly build
```

To run the unit tests:
```
cargo +nightly test -- --nocapture
```

To run the `simple_claim_prover` example:
```
<<<<<<< HEAD
cargo run --bin scp -- -v -r -c rand_claim.json -p proof.json -m "my claim"
=======
./target/debug/scp -v -r -c rand_cdd_claim.json -s rand_scope_claim.json -p proof.json -m "my claim"
>>>>>>> 3a43f3fa
```

It will generate a random claim and save it to `rand_claim.json`. From this claim it will generate a proof of possession of the unique id over the `"my claim"` message, and save it to `proof.json`.
To learn more about the usage, run:
```
cargo run --bin scp -- -h
```

To run the `simple_claim_verifier` example:
```
cargo run --bin scv -- -p proof.json -m "my claim"
```
It will determine whether `proof.json` is a valid proof of possession of the unique ID.
To learn more about the usage, run:
```
cargo run --bin scv -- -h
```

## Verify WASM support

WASM built is disable in the default feature. If you want to double-check that library can be built
in WASM, you have to enable `no_std` feature.

```
$> cd cryptography
Cryptography $> cargo b --features no_std
```

[wiki_main_design]: https://polymath.atlassian.net/wiki/spaces/PC/pages/172523576/Asset+Granularity+Unique+Identity
[wiki_crypto_design]: https://polymath.atlassian.net/wiki/spaces/CE/pages/202571817/Claim+Proof+Prototype<|MERGE_RESOLUTION|>--- conflicted
+++ resolved
@@ -22,11 +22,7 @@
 
 To run the `simple_claim_prover` example:
 ```
-<<<<<<< HEAD
-cargo run --bin scp -- -v -r -c rand_claim.json -p proof.json -m "my claim"
-=======
-./target/debug/scp -v -r -c rand_cdd_claim.json -s rand_scope_claim.json -p proof.json -m "my claim"
->>>>>>> 3a43f3fa
+cargo run --bin scp -- -v -r -c rand_cdd_claim.json -s rand_scope_claim.json -p proof.json -m "my claim"
 ```
 
 It will generate a random claim and save it to `rand_claim.json`. From this claim it will generate a proof of possession of the unique id over the `"my claim"` message, and save it to `proof.json`.
