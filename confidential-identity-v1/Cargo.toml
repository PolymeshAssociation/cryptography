[package]
name = "confidential_identity_v1"
<<<<<<< HEAD
version = "1.0.1"
=======
version = "1.1.0"
>>>>>>> cb908042
authors = [ "Polymesh Association" ]
readme = "README.md"
license = "Apache-2.0"
repository = "https://github.com/PolymeshAssociation/cryptography"
description = "Confidential Identity Library"
edition = "2018"
exclude = [
	".gitignore",
	"cli/*",
]

[dependencies]
# Substrate
<<<<<<< HEAD
sp-std = { version = "4.0.0", default-features = false, git = "https://github.com/PolymeshAssociation/substrate", branch = "polymesh-monthly-2022-05" }
sp-io = { version = "6.0.0", default-features = false, git = "https://github.com/PolymeshAssociation/substrate", branch = "polymesh-monthly-2022-05" }
=======
sp-std = { version = "5.0.0", default-features = false, git = "https://github.com/PolymeshAssociation/substrate", branch = "polymesh-monthly-2022-12" }
sp-io = { version = "7.0.0", default-features = false, git = "https://github.com/PolymeshAssociation/substrate", branch = "polymesh-monthly-2022-12" }
>>>>>>> cb908042

# Common
serde = { version = "1.0.105", default-features = false, features = ["derive"], optional = true }
serde_json = { version = "1.0", default-features = false, features = ["alloc"], optional = true }
serde_bytes = { version = "0.11", default-features = false, features = ["alloc"], optional = true }
zeroize = { version = "1.1", default-features = false }
lazy_static = { version = "1.4.0", default-features = false, features = ["spin_no_std"] }
byteorder = { version = "^1.2.3", default-features = false, features = ["i128"] }
criterion = { version = "0.3", optional = true }

# Crypto
sha3 = { version = "0.9", default-features = false }
blake2 = { version = "0.10.2", default-features = false }

rand_core = { version = "0.6", default-features = false, features = ["alloc"] }
rand = { version = "0.8", default-features = false, features = ["alloc"] }
rand_chacha = { version = "0.3.1", default-features = false }
getrandom = { version = "0.2.6", default-features = false, optional = true }

curve25519-dalek = { package = "curve25519-dalek-ng", version = "4", default-features = false, features = ["alloc"] }
schnorrkel = { version = "0.10", default-features = false }

merlin = { version = "3.0.0", default-features = false }

[dev-dependencies]
wasm-bindgen-test = { version = "0.3.10" }

[features]
default = ["std", "u64_backend"]
nightly = ["curve25519-dalek/nightly"]

# Backends
u32_backend = [
	"curve25519-dalek/u32_backend",
	"schnorrkel/u32_backend",
]
u64_backend = [
	"curve25519-dalek/u64_backend",
	"schnorrkel/u64_backend",
]
avx2_backend = [
	"curve25519-dalek/avx2_backend",
	"schnorrkel/avx2_backend",
	"blake2/simd",
]

serde_all = [
	"serde",
	"serde_json",
	"curve25519-dalek/serde",
	"schnorrkel/serde",
]

no_std = [ ]
std = [
	# General and optional
	"serde_all",
	# Crypto
	"schnorrkel/std",
	"rand_core/std",
	"rand/std",
	"rand/std_rng",
	"rand_chacha/std",
	"blake2/std",
	# Other
	"sp-std/std",
	"sp-io/std",
	"criterion",
]

[[bench]]
name = "scalar_from_hash"
harness = false<|MERGE_RESOLUTION|>--- conflicted
+++ resolved
@@ -1,10 +1,6 @@
 [package]
 name = "confidential_identity_v1"
-<<<<<<< HEAD
-version = "1.0.1"
-=======
 version = "1.1.0"
->>>>>>> cb908042
 authors = [ "Polymesh Association" ]
 readme = "README.md"
 license = "Apache-2.0"
@@ -18,13 +14,8 @@
 
 [dependencies]
 # Substrate
-<<<<<<< HEAD
-sp-std = { version = "4.0.0", default-features = false, git = "https://github.com/PolymeshAssociation/substrate", branch = "polymesh-monthly-2022-05" }
-sp-io = { version = "6.0.0", default-features = false, git = "https://github.com/PolymeshAssociation/substrate", branch = "polymesh-monthly-2022-05" }
-=======
 sp-std = { version = "5.0.0", default-features = false, git = "https://github.com/PolymeshAssociation/substrate", branch = "polymesh-monthly-2022-12" }
 sp-io = { version = "7.0.0", default-features = false, git = "https://github.com/PolymeshAssociation/substrate", branch = "polymesh-monthly-2022-12" }
->>>>>>> cb908042
 
 # Common
 serde = { version = "1.0.105", default-features = false, features = ["derive"], optional = true }
