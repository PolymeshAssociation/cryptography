//! The `claim_proofs` library contains API for generating
//! claim proofs and verifying them as part of the
//! Asset Granularity Unique Identity project.
//!
//! The investor would use the `Proof` API to generate
//! the proofs.
//!
//! The verifier would use the `ProofPublicKey` API to verify
//! the proofs, and conclude that an investor's identity matches
//! its claims.
//!
//! ```
//! use confidential_identity::{claim_proofs::{Provider, Investor, Verifier},
//!     CddClaimData, ScopeClaimData, ScopeClaimProof, ProviderTrait, InvestorTrait, VerifierTrait};
//! use curve25519_dalek::{ristretto::RistrettoPoint, scalar::Scalar};
//! use rand::{thread_rng, Rng};
//!
//! let investor_did = [1u8; 32];
//! let investor_unique_id = [2u8; 32];
//! let cdd_claim = CddClaimData::new(&investor_did, &investor_unique_id);
//!
//! let scope_did = [4u8; 32];
//! let scope_claim = ScopeClaimData::new(&scope_did, &investor_unique_id);
//!
//! let mut rng = thread_rng();
//!
//! // CDD Provider side.
//! let cdd_id = Provider::create_cdd_id(&cdd_claim);
//! // => cdd_id is now public knowlegde.
//!
//! // Investor side.
//! let proof = Investor::create_scope_claim_proof(&cdd_claim, &scope_claim, &mut rng);
//! // => proof is now public knowlegde.
//!
//! // Verifier side.
//! let result = Verifier::verify_scope_claim_proof(&proof, &cdd_claim.investor_did, &cdd_id);
//!
//! result.expect("Proofs did not pass!");
//! ```

use crate::{
    errors::{ErrorKind, Fallible},
    sign::{PublicKey, SecretKey, Signature},
    InvestorTrait, ProviderTrait, VerifierTrait,
};
use blake2::{Blake2b, Blake2s, Digest};
use cryptography_core::cdd_claim::pedersen_commitments::{
    generate_blinding_factor, PedersenGenerators,
};
use curve25519_dalek::{ristretto::RistrettoPoint, scalar::Scalar};
use rand_core::{CryptoRng, RngCore};
#[cfg(feature = "serde")]
use serde::{Deserialize, Serialize};
use sp_std::prelude::*;

/// Create a scalar from a slice of data.
fn slice_to_scalar(data: &[u8]) -> Scalar {
    let mut hash = [0u8; 64];
    hash.copy_from_slice(Blake2b::digest(data).as_slice());
    Scalar::from_bytes_mod_order_wide(&hash)
}

pub fn slice_to_ristretto_point(data: &[u8]) -> RistrettoPoint {
    let mut hash = [0u8; 64];
    hash.copy_from_slice(Blake2b::digest(data).as_slice());
    RistrettoPoint::from_uniform_bytes(&hash)
}

/// The data needed to generate a CDD ID.
pub type CddClaimData = cryptography_core::cdd_claim::CddClaimData;

/// The CDD ID type.
pub type CddId = cryptography_core::cdd_claim::CddId;

/// The data needed to generate a SCOPE ID.
#[derive(Debug, Copy, Clone)]
#[cfg_attr(feature = "serde", derive(Serialize, Deserialize))]
pub struct ScopeClaimData {
    pub scope_did: Scalar,
    pub investor_unique_id: Scalar,
}

impl ScopeClaimData {
    /// Create a Scope Claim Data object from slices of data.
    pub fn new(scope_did: &[u8], investor_unique_id: &[u8]) -> Self {
        ScopeClaimData {
            scope_did: slice_to_scalar(scope_did),
            investor_unique_id: slice_to_scalar(investor_unique_id),
        }
    }
}

/// The data needed to generate a proof that a SCOPE ID matches a CDD ID
#[derive(Debug, Copy, Clone)]
#[cfg_attr(feature = "serde", derive(Serialize, Deserialize))]
pub struct ScopeClaimProofData {
    pub scope_did: Scalar,
    pub scope_did_hash: RistrettoPoint,
    pub investor_did: Scalar,
    pub investor_unique_id: Scalar,
}

/// Contains the Zero Knowledge proof and the proof of wellformedness.
/// This is the construct that the investors will use to generate
/// claim proofs.
#[derive(Debug)]
#[cfg_attr(feature = "serde", derive(Serialize, Deserialize))]
pub struct ScopeClaimProof {
<<<<<<< HEAD
    pub proof_scope_id_wellfromed: Signature,
    pub proof_scope_id_cdd_id_match: ZkProofData,
    pub scope_claim: ScopeClaimData,
    pub cdd_claim: CddClaimData,
    pub scope_id: RistrettoPoint,
    pub cdd_id: CddId,
    pub public: RistrettoPoint,
}

/// Stores the Schnorr signature for verifying the wellformedness of scope_id.
#[derive(Debug)]
#[cfg_attr(feature = "serde", derive(Serialize, Deserialize))]
pub struct Signature {
    sig: Scalar,
    blinded_message: Scalar,
=======
    proof_scope_id_wellfromed: Signature,
    proof_scope_id_cdd_id_match: ZkProofData,
    scope_claim: ScopeClaimData,
    scope_id: RistrettoPoint,
>>>>>>> fc24e32d
}

/// Stores the zero knowlegde proof data for scope_id and cdd_id matching.
#[derive(Debug)]
#[cfg_attr(feature = "serde", derive(Serialize, Deserialize))]
pub struct ZkProofData {
    challenge_responses: [Scalar; 2],
    subtract_expressions_res: RistrettoPoint,
    blinded_scope_did_hash: RistrettoPoint,
}

const SIGNATURE_MESSAGE: &str = "SCOPE_ID is Wellformed";

// -------------------------------------------------------------------------------------------
// -                                Trait Implementations                                    -
// -------------------------------------------------------------------------------------------

/// Implements the APIs of the CDD provider.
pub struct Provider;

impl ProviderTrait for Provider {
    fn create_cdd_id(cdd_claim: &CddClaimData) -> CddId {
        cryptography_core::cdd_claim::compute_cdd_id(cdd_claim)
    }
}

/// Implements the APIs of the Investor.
pub struct Investor;

impl InvestorTrait for Investor {
    fn create_scope_claim_proof<R: RngCore + CryptoRng>(
        cdd_claim: &CddClaimData,
        scope_claim: &ScopeClaimData,
        rng: &mut R,
    ) -> ScopeClaimProof {
        let scope_did_hash = slice_to_ristretto_point(scope_claim.scope_did.as_bytes());
        let scope_id = scope_claim.investor_unique_id * scope_did_hash;
        let cdd_id = cryptography_core::cdd_claim::compute_cdd_id(cdd_claim);

        let public_key = PublicKey { key: scope_id };
        let signature = SecretKey::new(scope_claim.investor_unique_id).sign(
            SIGNATURE_MESSAGE.as_bytes(),
            &public_key,
            &scope_did_hash,
        );

        let proof_scope_id_cdd_id_match =
            gen_zkp(&scope_did_hash, &scope_id, &cdd_id.0, &cdd_claim, rng);

        ScopeClaimProof {
            proof_scope_id_wellfromed: signature,
            proof_scope_id_cdd_id_match,
            scope_claim: *scope_claim,
            cdd_claim: *cdd_claim,
            scope_id,
<<<<<<< HEAD
            cdd_id,
            public,
=======
>>>>>>> fc24e32d
        }
    }
}

/// Implements the APIs of the Verifier.
pub struct Verifier;

impl VerifierTrait for Verifier {
    fn verify_scope_claim_proof(
        proof: &ScopeClaimProof,
        investor_did: &Scalar,
        cdd_id: &CddId,
    ) -> Fallible<()> {
        let scope_did_hash = slice_to_ristretto_point(proof.scope_claim.scope_did.as_bytes());
<<<<<<< HEAD

        ensure! {cdd_id.0 == proof.cdd_id.0, ErrorKind::SignatureError};

        ensure! {
        verify_signature(
=======
        let public_key = PublicKey {
            key: proof.scope_id,
        };

        public_key.verify(
            SIGNATURE_MESSAGE.as_bytes(),
>>>>>>> fc24e32d
            &proof.proof_scope_id_wellfromed,
            &scope_did_hash,
        )?;

        ensure! {
        verify_zkp(
            &proof.proof_scope_id_cdd_id_match,
            &proof.scope_id,
            &cdd_id.0,
            investor_did,
            &scope_did_hash,
        ), ErrorKind::ZkpError};

        Ok(())
    }
}

// -------------------------------------------------------------------------------------------
// -                                  Internal Functions                                     -
// -------------------------------------------------------------------------------------------

/// ZKP that two points have the same scalar. Uses Fiat-Shamir to generate the challenge.
fn gen_zkp<R: RngCore + CryptoRng>(
    scope_did_hash: &RistrettoPoint,
    scope_id: &RistrettoPoint,
    cdd_id: &RistrettoPoint,
    cdd_claim: &CddClaimData,
    rng: &mut R,
) -> ZkProofData {
    let g = PedersenGenerators::default().generators;
    let expr2 = cdd_id - cdd_claim.investor_did * g[0];
    let cdd_id_random_blind =
        generate_blinding_factor(cdd_claim.investor_did, cdd_claim.investor_unique_id);

    let subtract_expressions_res = expr2 - scope_id;
    let rands: [Scalar; 2] = [Scalar::random(rng), Scalar::random(rng)];
    let blinded_scope_did_hash = rands[0] * (g[1] - scope_did_hash) + rands[1] * g[2];

    let challenge: [u8; 32] = Blake2s::default()
        .chain(blinded_scope_did_hash.compress().to_bytes())
        .chain(scope_id.compress().to_bytes())
        .chain(expr2.compress().to_bytes())
        .finalize()
        .into();
    let challenge = slice_to_scalar(&challenge);

    let challenge_responses = [
        cdd_claim.investor_unique_id * challenge + rands[0],
        cdd_id_random_blind * challenge + rands[1],
    ];

    ZkProofData {
        challenge_responses,
        subtract_expressions_res,
        blinded_scope_did_hash,
    }
}

/// Verify the ZKP.
fn verify_zkp(
    proof: &ZkProofData,
    scope_id: &RistrettoPoint,
    cdd_id: &RistrettoPoint,
    investor_did: &Scalar,
    scope_did_hash: &RistrettoPoint,
) -> bool {
    let g = PedersenGenerators::default().generators;
    let expr2 = cdd_id - investor_did * g[0];

    let challenge: [u8; 32] = Blake2s::default()
        .chain(proof.blinded_scope_did_hash.compress().to_bytes())
        .chain(scope_id.compress().to_bytes())
        .chain(expr2.compress().to_bytes())
        .finalize()
        .into();
    let challenge = slice_to_scalar(&challenge);
    let lhs = proof.challenge_responses[0] * (g[1] - scope_did_hash)
        + proof.challenge_responses[1] * g[2];
    let rhs = (challenge * proof.subtract_expressions_res) + proof.blinded_scope_did_hash;

    lhs == rhs
}

// ------------------------------------------------------------------------
// Tests
// ------------------------------------------------------------------------

#[cfg(test)]
mod tests {
    use super::*;
    use rand::{rngs::StdRng, SeedableRng};

    const SEED: [u8; 32] = [42u8; 32];

    #[test]
    fn verify_proofs() {
        let mut rng = StdRng::from_seed(SEED);

        // Use random slices to make claims.
        // Don't make any assumptions about these slices' sizes.
        let mut unique_id_bytes = [0u8; 72];
        rng.fill_bytes(&mut unique_id_bytes);
        let mut did_bytes = [0u8; 32];
        rng.fill_bytes(&mut did_bytes);
        let mut scope_id_bytes = [0u8; 128];
        rng.fill_bytes(&mut scope_id_bytes);
        let cdd_claim = CddClaimData::new(&did_bytes, &unique_id_bytes);
        let scope_claim = ScopeClaimData::new(&scope_id_bytes, &unique_id_bytes);

        // CDD Provider side.
        let cdd_id = Provider::create_cdd_id(&cdd_claim);
        // => cdd_id is now public knowlegde.

        // Investor side.
        let proof = Investor::create_scope_claim_proof(&cdd_claim, &scope_claim, &mut rng);
        // => proof is now public knowlegde.

        // Verifier side.
        let result = Verifier::verify_scope_claim_proof(&proof, &cdd_claim.investor_did, &cdd_id);

        result.unwrap();
    }

    #[test]
    fn test_zkp_proof() {
        let mut rng = StdRng::from_seed(SEED);

        let secret = Scalar::random(&mut rng);
        let base = RistrettoPoint::random(&mut rng);
        let investor_did = Scalar::random(&mut rng);

        let pg = PedersenGenerators::default();
        let g = pg.generators;
        let scope_id = secret * base;
        let rb = generate_blinding_factor(investor_did, secret);
        let cdd_id = investor_did * g[0] + secret * g[1] + rb * g[2];
        let cdd_claim = CddClaimData {
            investor_did,
            investor_unique_id: secret,
        };

        let proof = gen_zkp(&base, &scope_id, &cdd_id, &cdd_claim, &mut rng);
        let res = verify_zkp(&proof, &scope_id, &cdd_id, &investor_did, &base);
        assert!(res);
    }
}<|MERGE_RESOLUTION|>--- conflicted
+++ resolved
@@ -106,28 +106,12 @@
 #[derive(Debug)]
 #[cfg_attr(feature = "serde", derive(Serialize, Deserialize))]
 pub struct ScopeClaimProof {
-<<<<<<< HEAD
     pub proof_scope_id_wellfromed: Signature,
     pub proof_scope_id_cdd_id_match: ZkProofData,
     pub scope_claim: ScopeClaimData,
     pub cdd_claim: CddClaimData,
     pub scope_id: RistrettoPoint,
     pub cdd_id: CddId,
-    pub public: RistrettoPoint,
-}
-
-/// Stores the Schnorr signature for verifying the wellformedness of scope_id.
-#[derive(Debug)]
-#[cfg_attr(feature = "serde", derive(Serialize, Deserialize))]
-pub struct Signature {
-    sig: Scalar,
-    blinded_message: Scalar,
-=======
-    proof_scope_id_wellfromed: Signature,
-    proof_scope_id_cdd_id_match: ZkProofData,
-    scope_claim: ScopeClaimData,
-    scope_id: RistrettoPoint,
->>>>>>> fc24e32d
 }
 
 /// Stores the zero knowlegde proof data for scope_id and cdd_id matching.
@@ -183,11 +167,7 @@
             scope_claim: *scope_claim,
             cdd_claim: *cdd_claim,
             scope_id,
-<<<<<<< HEAD
             cdd_id,
-            public,
-=======
->>>>>>> fc24e32d
         }
     }
 }
@@ -202,20 +182,15 @@
         cdd_id: &CddId,
     ) -> Fallible<()> {
         let scope_did_hash = slice_to_ristretto_point(proof.scope_claim.scope_did.as_bytes());
-<<<<<<< HEAD
 
         ensure! {cdd_id.0 == proof.cdd_id.0, ErrorKind::SignatureError};
 
-        ensure! {
-        verify_signature(
-=======
         let public_key = PublicKey {
             key: proof.scope_id,
         };
 
         public_key.verify(
             SIGNATURE_MESSAGE.as_bytes(),
->>>>>>> fc24e32d
             &proof.proof_scope_id_wellfromed,
             &scope_did_hash,
         )?;
